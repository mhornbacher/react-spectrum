{/* Copyright 2020 Adobe. All rights reserved.
This file is licensed to you under the Apache License, Version 2.0 (the "License");
you may not use this file except in compliance with the License. You may obtain a copy
of the License at http://www.apache.org/licenses/LICENSE-2.0
Unless required by applicable law or agreed to in writing, software distributed under
the License is distributed on an "AS IS" BASIS, WITHOUT WARRANTIES OR REPRESENTATIONS
OF ANY KIND, either express or implied. See the License for the specific language
governing permissions and limitations under the License. */}

import {Layout} from '@react-spectrum/docs';
export default Layout;

import docs from 'docs:@react-aria/dialog';
import overlaysDocs from 'docs:@react-aria/overlays';
import focusDocs from 'docs:@react-aria/focus';
import {HeaderInfo, FunctionAPI, TypeContext, InterfaceType, TypeLink, PageDescription} from '@react-spectrum/docs';
import {Keyboard} from '@react-spectrum/text';
import packageData from '@react-aria/dialog/package.json';
import Anatomy from './anatomy.svg';
import ChevronRight from '@spectrum-icons/workflow/ChevronRight';
<<<<<<< HEAD
=======
import {ExampleCard} from '@react-spectrum/docs/src/ExampleCard';
import tailwindPreview from 'url:./tailwind.png';
>>>>>>> c5427ecd

---
category: Overlays
keywords: [overlays, dialog, modal, aria]
---

# useDialog

<PageDescription>{docs.exports.useDialog.description}</PageDescription>

<HeaderInfo
  packageData={packageData}
  componentNames={['useDialog']}
  sourceData={[
    {type: 'W3C', url: 'https://www.w3.org/WAI/ARIA/apg/patterns/dialogmodal/'}
  ]} />

## API

<FunctionAPI function={docs.exports.useDialog} links={docs.links} />

## Features

The HTML [&lt;dialog&gt;](https://developer.mozilla.org/en-US/docs/Web/HTML/Element/dialog) element
can be used to build dialogs. However, it is not yet widely supported across browsers, and
building fully accessible custom dialogs from scratch is very difficult and error prone.
`useDialog`, combined with <TypeLink links={overlaysDocs.links} type={overlaysDocs.exports.useModal} />,
helps achieve accessible dialogs that can be styled as needed.

* Exposed to assistive technology as a `dialog` or `alertdialog` with ARIA
* Handles labelling the dialog by its title element
* Handles focusing the dialog on mount, unless a child element is already focused
* Contains focus inside the dialog when combined with &lt;<TypeLink links={focusDocs.links} type={focusDocs.exports.FocusScope} />&gt;
* Hides content behind the dialog from screen readers when combined with <TypeLink links={overlaysDocs.links} type={overlaysDocs.exports.useModal} />
* Prevents scrolling the page behind the dialog when combined with <TypeLink links={overlaysDocs.links} type={overlaysDocs.exports.usePreventScroll} />
* Handles closing the dialog when interacting outside and pressing the <Keyboard>Escape</Keyboard> key, when combined with <TypeLink links={overlaysDocs.links} type={overlaysDocs.exports.useOverlay} />

## Anatomy

<Anatomy />

A dialog consists of a container element and an optional title. `useDialog` handles
exposing this to assistive technology using ARIA. It can be combined
with <TypeLink links={overlaysDocs.links} type={overlaysDocs.exports.useModal} />, <TypeLink links={overlaysDocs.links} type={overlaysDocs.exports.usePreventScroll} />,
and <TypeLink links={overlaysDocs.links} type={overlaysDocs.exports.useOverlay} /> as needed
to create modal dialogs, popovers, and other types of overlays.

`useDialog` returns props that you should spread onto the appropriate element:

<TypeContext.Provider value={docs.links}>
  <InterfaceType properties={docs.links[docs.exports.useDialog.return.id].properties} />
</TypeContext.Provider>

If a dialog does not have a visible title element, an `aria-label` or `aria-labelledby`
prop must be passed instead to identify the element to assistive technology.

## Example

This example shows how to build a typical modal dialog. It has a partially transparent
backdrop above the rest of the page, prevents scrolling the body
using <TypeLink links={overlaysDocs.links} type={overlaysDocs.exports.usePreventScroll} />,
and hides content outside the dialog
with <TypeLink links={overlaysDocs.links} type={overlaysDocs.exports.useModal} />.

The modal can be closed by clicking or interacting outside the dialog if the `isDismissable`
prop is set to true, or by pressing the <Keyboard>Escape</Keyboard> key.
This is handled by <TypeLink links={overlaysDocs.links} type={overlaysDocs.exports.useOverlay} />.

Focus is contained within the dialog while it is open using a
&lt;<TypeLink links={focusDocs.links} type={focusDocs.exports.FocusScope} />&gt;. In addition,
the first focusable element is automatically focused when the dialog opens, and focus is restored
back to the button that opened it when it closes.

The application is contained in an <TypeLink links={overlaysDocs.links} type={overlaysDocs.exports.OverlayProvider} />,
which is used to hide the content from screen readers with `aria-hidden` while a modal is open.
In addition, each modal must be contained in an <TypeLink links={overlaysDocs.links} type={overlaysDocs.exports.OverlayContainer} />,
which uses a React [Portal](https://reactjs.org/docs/portals.html) to render the modal at the
end of the document body. If a nested modal is opened, then the first modal will also be set
to `aria-hidden`, so that only the top-most modal is accessible.

**Note:** `useModal` only hides content within parent `OverlayProvider` components. However, if you have additional content
in your application outside any `OverlayProvider`, then you should use the `@react-aria/aria-modal-polyfill` package to ensure
that this content is hidden while modals are open as well. See the [watchModals docs](../react-aria/watchModals.html) for more information.

```tsx example
import {useOverlayTriggerState} from '@react-stately/overlays';
import {
  useOverlay,
  usePreventScroll,
  useModal,
  OverlayProvider,
  OverlayContainer
} from '@react-aria/overlays';
import {useDialog} from '@react-aria/dialog';
import {FocusScope} from '@react-aria/focus';

// Reuse the Button from your component library. See below for details.
import {Button} from 'your-component-library';

function ModalDialog(props) {
  let {title, children} = props;

  // Handle interacting outside the dialog and pressing
  // the Escape key to close the modal.
  let ref = React.useRef();
  let {overlayProps, underlayProps} = useOverlay(props, ref);

  // Prevent scrolling while the modal is open, and hide content
  // outside the modal from screen readers.
  usePreventScroll();
  let {modalProps} = useModal();

  // Get props for the dialog and its title
  let {dialogProps, titleProps} = useDialog(props, ref);

  return (
    <div
      style={{
        position: 'fixed',
        zIndex: 100,
        top: 0,
        left: 0,
        bottom: 0,
        right: 0,
        background: 'rgba(0, 0, 0, 0.5)',
        display: 'flex',
        alignItems: 'center',
        justifyContent: 'center'
      }}
      {...underlayProps}>
      <FocusScope contain restoreFocus autoFocus>
        <div
          {...overlayProps}
          {...dialogProps}
          {...modalProps}
          ref={ref}
          style={{
            background: 'white',
            color: 'black',
            padding: 30
          }}>
          <h3
            {...titleProps}
            style={{marginTop: 0}}>
            {title}
          </h3>
          {children}
        </div>
      </FocusScope>
    </div>
  );
}

function Example() {
  let state = useOverlayTriggerState({});

  return <>
    <Button onPress={state.open}>Open Dialog</Button>
    {state.isOpen &&
      <OverlayContainer>
        <ModalDialog
          title="Enter your name"
          isOpen
          onClose={state.close}
          isDismissable>
          <form style={{display: 'flex', flexDirection: 'column'}}>
            <label htmlFor="first-name">First Name:</label>
            <input id="first-name" />
            <label htmlFor="last-name">Last Name:</label>
            <input id="last-name" />
            <Button
              onPress={state.close}
              style={{marginTop: 10}}>
              Submit
            </Button>
          </form>
        </ModalDialog>
      </OverlayContainer>
    }
  </>;
}

// Application must be wrapped in an OverlayProvider so that it can be
// hidden from screen readers when a modal opens.
<OverlayProvider>
  <Example />
</OverlayProvider>
```

### Button

The `Button` component is used in the above example to open and close the dialog. It is built using the [useButton](useButton.html) hook, and can be shared with many other components.

<details>
  <summary style={{fontWeight: 'bold'}}><ChevronRight size="S" /> Show code</summary>

```tsx example export=true render=false
import {useButton} from '@react-aria/button';

function Button(props) {
  let ref = React.useRef();
  let {buttonProps} = useButton(props, ref);
  return <button {...buttonProps} ref={ref} style={props.style}>{props.children}</button>;
}
```

<<<<<<< HEAD
</details>
=======
</details>

## Styled examples

<ExampleCard
  url="https://codesandbox.io/s/delicate-hill-j4p5vs?file=/src/AlertDialog.tsx"
  preview={tailwindPreview}
  title="Tailwind CSS"
  description="An animated alert dialog using Tailwind and react-transition-group." />
>>>>>>> c5427ecd
<|MERGE_RESOLUTION|>--- conflicted
+++ resolved
@@ -18,11 +18,8 @@
 import packageData from '@react-aria/dialog/package.json';
 import Anatomy from './anatomy.svg';
 import ChevronRight from '@spectrum-icons/workflow/ChevronRight';
-<<<<<<< HEAD
-=======
 import {ExampleCard} from '@react-spectrum/docs/src/ExampleCard';
 import tailwindPreview from 'url:./tailwind.png';
->>>>>>> c5427ecd
 
 ---
 category: Overlays
@@ -229,9 +226,6 @@
 }
 ```
 
-<<<<<<< HEAD
-</details>
-=======
 </details>
 
 ## Styled examples
@@ -240,5 +234,4 @@
   url="https://codesandbox.io/s/delicate-hill-j4p5vs?file=/src/AlertDialog.tsx"
   preview={tailwindPreview}
   title="Tailwind CSS"
-  description="An animated alert dialog using Tailwind and react-transition-group." />
->>>>>>> c5427ecd
+  description="An animated alert dialog using Tailwind and react-transition-group." />