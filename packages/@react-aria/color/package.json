{
  "name": "@react-aria/color",
  "version": "3.0.0-beta.4",
  "description": "Spectrum UI components in React",
  "license": "Apache-2.0",
  "main": "dist/main.js",
  "module": "dist/module.js",
  "types": "dist/types.d.ts",
  "source": "src/index.ts",
  "files": [
    "dist",
    "src"
  ],
  "sideEffects": false,
  "repository": {
    "type": "git",
    "url": "https://github.com/adobe/react-spectrum"
  },
  "dependencies": {
    "@babel/runtime": "^7.6.2",
<<<<<<< HEAD
    "@internationalized/message": "^3.0.0",
    "@react-aria/focus": "^3.2.4",
    "@react-aria/i18n": "^3.3.2",
    "@react-aria/interactions": "^3.5.1",
    "@react-aria/slider": "^3.0.2",
    "@react-aria/spinbutton": "^3.0.1",
    "@react-aria/textfield": "^3.3.1",
    "@react-aria/utils": "^3.8.2",
    "@react-aria/visually-hidden": "^3.2.2",
    "@react-stately/color": "3.0.0-beta.3",
    "@react-types/color": "3.0.0-beta.2",
    "@react-types/shared": "^3.8.0",
    "@react-aria/slider": "^3.0.3"
=======
    "@react-aria/spinbutton": "^3.0.1",
    "@react-aria/textfield": "^3.4.0",
    "@react-aria/i18n": "^3.3.2",
    "@react-aria/interactions": "^3.6.0",
    "@react-aria/slider": "^3.0.3",
    "@react-aria/utils": "^3.9.0",
    "@react-stately/color": "3.0.0-beta.4",
    "@react-types/color": "3.0.0-beta.3",
    "@react-types/shared": "^3.9.0",
    "@react-types/slider": "^3.0.2"
>>>>>>> 9397d026
  },
  "peerDependencies": {
    "react": "^16.8.0 || ^17.0.0-rc.1",
    "react-dom": "^16.8.0 || ^17.0.0-rc.1"
  },
  "publishConfig": {
    "access": "public"
  }
}<|MERGE_RESOLUTION|>--- conflicted
+++ resolved
@@ -18,32 +18,19 @@
   },
   "dependencies": {
     "@babel/runtime": "^7.6.2",
-<<<<<<< HEAD
     "@internationalized/message": "^3.0.0",
     "@react-aria/focus": "^3.2.4",
     "@react-aria/i18n": "^3.3.2",
-    "@react-aria/interactions": "^3.5.1",
-    "@react-aria/slider": "^3.0.2",
-    "@react-aria/spinbutton": "^3.0.1",
-    "@react-aria/textfield": "^3.3.1",
-    "@react-aria/utils": "^3.8.2",
-    "@react-aria/visually-hidden": "^3.2.2",
-    "@react-stately/color": "3.0.0-beta.3",
-    "@react-types/color": "3.0.0-beta.2",
-    "@react-types/shared": "^3.8.0",
-    "@react-aria/slider": "^3.0.3"
-=======
+    "@react-aria/interactions": "^3.6.0",
+    "@react-aria/slider": "^3.0.3",
     "@react-aria/spinbutton": "^3.0.1",
     "@react-aria/textfield": "^3.4.0",
-    "@react-aria/i18n": "^3.3.2",
-    "@react-aria/interactions": "^3.6.0",
-    "@react-aria/slider": "^3.0.3",
     "@react-aria/utils": "^3.9.0",
+    "@react-aria/visually-hidden": "^3.2.2",
     "@react-stately/color": "3.0.0-beta.4",
     "@react-types/color": "3.0.0-beta.3",
     "@react-types/shared": "^3.9.0",
     "@react-types/slider": "^3.0.2"
->>>>>>> 9397d026
   },
   "peerDependencies": {
     "react": "^16.8.0 || ^17.0.0-rc.1",
