--- conflicted
+++ resolved
@@ -18,22 +18,13 @@
   },
   "dependencies": {
     "@babel/runtime": "^7.6.2",
-<<<<<<< HEAD
-    "@react-aria/focus": "^3.9.0",
-    "@react-aria/i18n": "^3.6.1",
-    "@react-aria/interactions": "^3.12.0",
-    "@react-aria/link": "^3.3.4",
-    "@react-aria/utils": "^3.14.0",
-    "@react-types/breadcrumbs": "^3.4.4",
-    "@react-types/shared": "^3.15.0"
-=======
+    "@react-aria/focus": "^3.10.0",
     "@react-aria/i18n": "^3.6.2",
     "@react-aria/interactions": "^3.13.0",
     "@react-aria/link": "^3.3.5",
     "@react-aria/utils": "^3.14.1",
     "@react-types/breadcrumbs": "^3.4.5",
     "@react-types/shared": "^3.16.0"
->>>>>>> 70e7caf1
   },
   "peerDependencies": {
     "react": "^16.8.0 || ^17.0.0-rc.1 || ^18.0.0"
