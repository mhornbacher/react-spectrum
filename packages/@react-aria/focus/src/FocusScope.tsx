/*
 * Copyright 2020 Adobe. All rights reserved.
 * This file is licensed to you under the Apache License, Version 2.0 (the "License");
 * you may not use this file except in compliance with the License. You may obtain a copy
 * of the License at http://www.apache.org/licenses/LICENSE-2.0
 *
 * Unless required by applicable law or agreed to in writing, software distributed under
 * the License is distributed on an "AS IS" BASIS, WITHOUT WARRANTIES OR REPRESENTATIONS
 * OF ANY KIND, either express or implied. See the License for the specific language
 * governing permissions and limitations under the License.
 */

import {FocusableElement, RefObject} from '@react-types/shared';
import {focusSafely} from './focusSafely';
import {
  getDeepActiveElement,
  getOwnerDocument,
  getRootBody,
  getRootNode,
  isShadowRoot,
  useLayoutEffect
} from '@react-aria/utils';
import {isElementVisible} from './isElementVisible';
import React, {ReactNode, useContext, useEffect, useMemo, useRef} from 'react';

export interface FocusScopeProps {
  /** The contents of the focus scope. */
  children: ReactNode,

  /**
   * Whether to contain focus inside the scope, so users cannot
   * move focus outside, for example in a modal dialog.
   */
  contain?: boolean,

  /**
   * Whether to restore focus back to the element that was focused
   * when the focus scope mounted, after the focus scope unmounts.
   */
  restoreFocus?: boolean,

  /** Whether to auto focus the first focusable element in the focus scope on mount. */
  autoFocus?: boolean
}

export interface FocusManagerOptions {
  /** The element to start searching from. The currently focused element by default. */
  from?: Element,
  /** Whether to only include tabbable elements, or all focusable elements. */
  tabbable?: boolean,
  /** Whether focus should wrap around when it reaches the end of the scope. */
  wrap?: boolean,
  /** A callback that determines whether the given element is focused. */
  accept?: (node: Element) => boolean
}

export interface FocusManager {
  /** Moves focus to the next focusable or tabbable element in the focus scope. */
  focusNext(opts?: FocusManagerOptions): FocusableElement | null,
  /** Moves focus to the previous focusable or tabbable element in the focus scope. */
  focusPrevious(opts?: FocusManagerOptions): FocusableElement | null,
  /** Moves focus to the first focusable or tabbable element in the focus scope. */
  focusFirst(opts?: FocusManagerOptions): FocusableElement | null,
  /** Moves focus to the last focusable or tabbable element in the focus scope. */
  focusLast(opts?: FocusManagerOptions): FocusableElement | null
}

type ScopeRef = RefObject<Element[] | null> | null;
interface IFocusContext {
  focusManager: FocusManager,
  parentNode: TreeNode | null
}

const FocusContext = React.createContext<IFocusContext | null>(null);
const RESTORE_FOCUS_EVENT = 'react-aria-focus-scope-restore';

let activeScope: ScopeRef = null;

// This is a hacky DOM-based implementation of a FocusScope until this RFC lands in React:
// https://github.com/reactjs/rfcs/pull/109

/**
 * A FocusScope manages focus for its descendants. It supports containing focus inside
 * the scope, restoring focus to the previously focused element on unmount, and auto
 * focusing children on mount. It also acts as a container for a programmatic focus
 * management interface that can be used to move focus forward and back in response
 * to user events.
 */
export function FocusScope(props: FocusScopeProps) {
  let {children, contain, restoreFocus, autoFocus} = props;
  let startRef = useRef<HTMLSpanElement>(null);
  let endRef = useRef<HTMLSpanElement>(null);
  let scopeRef = useRef<Element[]>([]);
  let {parentNode} = useContext(FocusContext) || {};

  // Create a tree node here so we can add children to it even before it is added to the tree.
  let node = useMemo(() => new TreeNode({scopeRef}), [scopeRef]);

  useLayoutEffect(() => {
    // If a new scope mounts outside the active scope, (e.g. DialogContainer launched from a menu),
    // use the active scope as the parent instead of the parent from context. Layout effects run bottom
    // up, so if the parent is not yet added to the tree, don't do this. Only the outer-most FocusScope
    // that is being added should get the activeScope as its parent.
    let parent = parentNode || focusScopeTree.root;
    if (focusScopeTree.getTreeNode(parent.scopeRef) && activeScope && !isAncestorScope(activeScope, parent.scopeRef)) {
      let activeNode = focusScopeTree.getTreeNode(activeScope);
      if (activeNode) {
        parent = activeNode;
      }
    }

    // Add the node to the parent, and to the tree.
    parent.addChild(node);
    focusScopeTree.addNode(node);
  }, [node, parentNode]);

  useLayoutEffect(() => {
    let node = focusScopeTree.getTreeNode(scopeRef);
    if (node) {
      node.contain = !!contain;
    }
  }, [contain]);

  useLayoutEffect(() => {
    // Find all rendered nodes between the sentinels and add them to the scope.
    let node = startRef.current?.nextSibling!;
    let nodes: Element[] = [];
    let stopPropagation = e => e.stopPropagation();
    while (node && node !== endRef.current) {
      nodes.push(node as Element);
      // Stop custom restore focus event from propagating to parent focus scopes.
      node.addEventListener(RESTORE_FOCUS_EVENT, stopPropagation);
      node = node.nextSibling as Element;
    }

    scopeRef.current = nodes;

    return () => {
      for (let node of nodes) {
        node.removeEventListener(RESTORE_FOCUS_EVENT, stopPropagation);
      }
    };
  }, [children]);

  useActiveScopeTracker(scopeRef, restoreFocus, contain);
  useFocusContainment(scopeRef, contain);
  useRestoreFocus(scopeRef, restoreFocus, contain);
  useAutoFocus(scopeRef, autoFocus);

  // This needs to be an effect so that activeScope is updated after the FocusScope tree is complete.
  // It cannot be a useLayoutEffect because the parent of this node hasn't been attached in the tree yet.
  useEffect(() => {
    const activeElement = getRootNode(scopeRef.current ? scopeRef.current[0] : undefined)?.activeElement;
    let scope: TreeNode | null = null;

    if (isElementInScope(activeElement, scopeRef.current)) {
      // We need to traverse the focusScope tree and find the bottom most scope that
      // contains the active element and set that as the activeScope.
      for (let node of focusScopeTree.traverse()) {
        if (node.scopeRef && isElementInScope(activeElement, node.scopeRef.current)) {
          scope = node;
        }
      }

      if (scope === focusScopeTree.getTreeNode(scopeRef)) {
        activeScope = scope.scopeRef;
      }
    }
  }, [scopeRef]);

  // This layout effect cleanup is so that the tree node is removed synchronously with react before the RAF
  // in useRestoreFocus cleanup runs.
  useLayoutEffect(() => {
    return () => {
      // Scope may have been re-parented.
      let parentScope = focusScopeTree.getTreeNode(scopeRef)?.parent?.scopeRef ?? null;

      if (
        (scopeRef === activeScope || isAncestorScope(scopeRef, activeScope)) &&
        (!parentScope || focusScopeTree.getTreeNode(parentScope))
      ) {
        activeScope = parentScope;
      }
      focusScopeTree.removeTreeNode(scopeRef);
    };
  }, [scopeRef]);

  let focusManager = useMemo(() => createFocusManagerForScope(scopeRef), []);
  let value = useMemo(() => ({
    focusManager,
    parentNode: node
  }), [node, focusManager]);

  return (
    <FocusContext.Provider value={value}>
      <span data-focus-scope-start hidden ref={startRef} />
      {children}
      <span data-focus-scope-end hidden ref={endRef} />
    </FocusContext.Provider>
  );
}

/**
 * Returns a FocusManager interface for the parent FocusScope.
 * A FocusManager can be used to programmatically move focus within
 * a FocusScope, e.g. in response to user events like keyboard navigation.
 */
export function useFocusManager(): FocusManager | undefined {
  return useContext(FocusContext)?.focusManager;
}

function createFocusManagerForScope(scopeRef: React.RefObject<Element[] | null>): FocusManager {
  return {
    focusNext(opts: FocusManagerOptions = {}) {
      let scope = scopeRef.current!;
      let {from, tabbable, wrap, accept} = opts;
      let node = from || getRootNode(scope[0])?.activeElement!;
      let sentinel = scope[0].previousElementSibling!;
      let scopeRoot = getScopeRoot(scope);
      let walker = getFocusableTreeWalker(scopeRoot, {tabbable, accept}, scope);
      walker.currentNode = isElementInScope(node, scope) ? node : sentinel;
      let nextNode = walker.nextNode() as FocusableElement;
      if (!nextNode && wrap) {
        walker.currentNode = sentinel;
        nextNode = walker.nextNode() as FocusableElement;
      }
      if (nextNode) {
        focusElement(nextNode, true);
      }
      return nextNode;
    },
    focusPrevious(opts: FocusManagerOptions = {}) {
      let scope = scopeRef.current!;
      let {from, tabbable, wrap, accept} = opts;
      let node = from || getRootNode(scope[0])?.activeElement!;
      let sentinel = scope[scope.length - 1].nextElementSibling!;
      let scopeRoot = getScopeRoot(scope);
      let walker = getFocusableTreeWalker(scopeRoot, {tabbable, accept}, scope);
      walker.currentNode = isElementInScope(node, scope) ? node : sentinel;
      let previousNode = walker.previousNode() as FocusableElement;
      if (!previousNode && wrap) {
        walker.currentNode = sentinel;
        previousNode = walker.previousNode() as FocusableElement;
      }
      if (previousNode) {
        focusElement(previousNode, true);
      }
      return previousNode;
    },
    focusFirst(opts = {}) {
      let scope = scopeRef.current!;
      let {tabbable, accept} = opts;
      let scopeRoot = getScopeRoot(scope);
      let walker = getFocusableTreeWalker(scopeRoot, {tabbable, accept}, scope);
      walker.currentNode = scope[0].previousElementSibling!;
      let nextNode = walker.nextNode() as FocusableElement;
      if (nextNode) {
        focusElement(nextNode, true);
      }
      return nextNode;
    },
    focusLast(opts = {}) {
      let scope = scopeRef.current!;
      let {tabbable, accept} = opts;
      let scopeRoot = getScopeRoot(scope);
      let walker = getFocusableTreeWalker(scopeRoot, {tabbable, accept}, scope);
      walker.currentNode = scope[scope.length - 1].nextElementSibling!;
      let previousNode = walker.previousNode() as FocusableElement;
      if (previousNode) {
        focusElement(previousNode, true);
      }
      return previousNode;
    }
  };
}

const focusableElements = [
  'input:not([disabled]):not([type=hidden])',
  'select:not([disabled])',
  'textarea:not([disabled])',
  'button:not([disabled])',
  'a[href]',
  'area[href]',
  'summary',
  'iframe',
  'object',
  'embed',
  'audio[controls]',
  'video[controls]',
  '[contenteditable]:not([contenteditable^="false"])'
];

const FOCUSABLE_ELEMENT_SELECTOR = focusableElements.join(':not([hidden]),') + ',[tabindex]:not([disabled]):not([hidden])';

focusableElements.push('[tabindex]:not([tabindex="-1"]):not([disabled])');
const TABBABLE_ELEMENT_SELECTOR = focusableElements.join(':not([hidden]):not([tabindex="-1"]),');

export function isFocusable(element: Element) {
  return element.matches(FOCUSABLE_ELEMENT_SELECTOR);
}

function getScopeRoot(scope: Element[]) {
  return scope[0].parentElement!;
}

function shouldContainFocus(scopeRef: ScopeRef) {
  let scope = focusScopeTree.getTreeNode(activeScope);
  while (scope && scope.scopeRef !== scopeRef) {
    if (scope.contain) {
      return false;
    }

    scope = scope.parent;
  }

  return true;
}

function useFocusContainment(scopeRef: RefObject<Element[] | null>, contain?: boolean) {
  let focusedNode = useRef<FocusableElement>(undefined);

  let raf = useRef<ReturnType<typeof requestAnimationFrame>>(undefined);
  useLayoutEffect(() => {
    let scope = scopeRef.current;
    if (!contain) {
      // if contain was changed, then we should cancel any ongoing waits to pull focus back into containment
      if (raf.current) {
        cancelAnimationFrame(raf.current);
        raf.current = undefined;
      }
      return;
    }

    const ownerDocument = getRootNode(scope ? scope[0] : undefined) || getOwnerDocument(scope ? scope[0] : undefined);

    // Handle the Tab key to contain focus within the scope
    let onKeyDown = (e) => {
      if (e.key !== 'Tab' || e.altKey || e.ctrlKey || e.metaKey || !shouldContainFocus(scopeRef) || e.isComposing) {
        return;
      }

      let focusedElement = ownerDocument.activeElement;
      let scope = scopeRef.current;
      if (!scope || !isElementInScope(focusedElement, scope)) {
        return;
      }

      let scopeRoot = getScopeRoot(scope);
      let walker = getFocusableTreeWalker(scopeRoot, {tabbable: true}, scope);
      if (!focusedElement) {
        return;
      }
      walker.currentNode = focusedElement;
      let nextElement = (e.shiftKey ? walker.previousNode() : walker.nextNode()) as FocusableElement;
      if (!nextElement) {
        walker.currentNode = e.shiftKey ? scope[scope.length - 1].nextElementSibling! : scope[0].previousElementSibling!;
        nextElement = (e.shiftKey ? walker.previousNode() : walker.nextNode()) as FocusableElement;
      }

      e.preventDefault();
      if (nextElement) {
        focusElement(nextElement, true);
      }
    };

    let onFocus = (e) => {
      // If focusing an element in a child scope of the currently active scope, the child becomes active.
      // Moving out of the active scope to an ancestor is not allowed.
      if ((!activeScope || isAncestorScope(activeScope, scopeRef)) && isElementInScope(e.target, scopeRef.current)) {
        activeScope = scopeRef;
        focusedNode.current = e.target;
      } else if (shouldContainFocus(scopeRef) && !isElementInChildScope(e.target, scopeRef)) {
        // If a focus event occurs outside the active scope (e.g. user tabs from browser location bar),
        // restore focus to the previously focused node or the first tabbable element in the active scope.
        if (focusedNode.current) {
          focusedNode.current.focus();
        } else if (activeScope && activeScope.current) {
          focusFirstInScope(activeScope.current);
        }
      } else if (shouldContainFocus(scopeRef)) {
        focusedNode.current = e.target;
      }
    };

    let onBlur = (e) => {
      // Firefox doesn't shift focus back to the Dialog properly without this
      if (raf.current) {
        cancelAnimationFrame(raf.current);
      }
      raf.current = requestAnimationFrame(() => {
        // Use document.activeElement instead of e.relatedTarget so we can tell if user clicked into iframe
        if (ownerDocument.activeElement && shouldContainFocus(scopeRef) && !isElementInChildScope(ownerDocument.activeElement, scopeRef)) {
          activeScope = scopeRef;
          if (getRootBody(ownerDocument).contains(e.target)) {
            focusedNode.current = e.target;
            focusedNode.current?.focus();
          } else if (activeScope.current) {
            focusFirstInScope(activeScope.current);
          }
        }
      });
    };

    ownerDocument.addEventListener('keydown', onKeyDown, false);
    ownerDocument.addEventListener('focusin', onFocus, false);
    scope?.forEach(element => element.addEventListener('focusin', onFocus, false));
    scope?.forEach(element => element.addEventListener('focusout', onBlur, false));
    return () => {
      ownerDocument.removeEventListener('keydown', onKeyDown, false);
      ownerDocument.removeEventListener('focusin', onFocus, false);
      scope?.forEach(element => element.removeEventListener('focusin', onFocus, false));
      scope?.forEach(element => element.removeEventListener('focusout', onBlur, false));
    };
  }, [scopeRef, contain]);

  // This is a useLayoutEffect so it is guaranteed to run before our async synthetic blur

  useLayoutEffect(() => {
    return () => {
      if (raf.current) {
        cancelAnimationFrame(raf.current);
      }
    };
  }, [raf]);
}

function isElementInAnyScope(element: Element) {
  return isElementInChildScope(element);
}

function isElementInScope(element?: Element | null, scope?: Element[] | null) {
  if (!element) {
    return false;
  }
  if (!scope) {
    return false;
  }
  return scope.some(node => node.contains(element));
}

function isElementInChildScope(element: Element, scope: ScopeRef = null) {
  // If the element is within a top layer element (e.g. toasts), always allow moving focus there.
  if (element instanceof Element && element.closest('[data-react-aria-top-layer]')) {
    return true;
  }

  // node.contains in isElementInScope covers child scopes that are also DOM children,
  // but does not cover child scopes in portals.
  for (let {scopeRef: s} of focusScopeTree.traverse(focusScopeTree.getTreeNode(scope))) {
    if (s && isElementInScope(element, s.current)) {
      return true;
    }
  }

  return false;
}

/** @private */
export function isElementInChildOfActiveScope(element: Element) {
  return isElementInChildScope(element, activeScope);
}

function isAncestorScope(ancestor: ScopeRef, scope: ScopeRef) {
  let parent = focusScopeTree.getTreeNode(scope)?.parent;
  while (parent) {
    if (parent.scopeRef === ancestor) {
      return true;
    }
    parent = parent.parent;
  }
  return false;
}

function focusElement(element: FocusableElement | null, scroll = false) {
  if (element != null && !scroll) {
    try {
      focusSafely(element);
    } catch {
      // ignore
    }
  } else if (element != null) {
    try {
      element.focus();
    } catch {
      // ignore
    }
  }
}

function getFirstInScope(scope: Element[], tabbable = true) {
  let sentinel = scope[0].previousElementSibling!;
  let scopeRoot = getScopeRoot(scope);
  let walker = getFocusableTreeWalker(scopeRoot, {tabbable}, scope);
  walker.currentNode = sentinel;
  let nextNode = walker.nextNode();

  // If the scope does not contain a tabbable element, use the first focusable element.
  if (tabbable && !nextNode) {
    scopeRoot = getScopeRoot(scope);
    walker = getFocusableTreeWalker(scopeRoot, {tabbable: false}, scope);
    walker.currentNode = sentinel;
    nextNode = walker.nextNode();
  }

  return nextNode as FocusableElement;
}

function focusFirstInScope(scope: Element[], tabbable:boolean = true) {
  focusElement(getFirstInScope(scope, tabbable));
}

function useAutoFocus(scopeRef: RefObject<Element[] | null>, autoFocus?: boolean) {
  const autoFocusRef = React.useRef(autoFocus);
  useEffect(() => {
    if (autoFocusRef.current) {
      activeScope = scopeRef;
      const ownerDocument = getOwnerDocument(scopeRef.current ? scopeRef.current[0] : undefined);
      if (!isElementInScope(ownerDocument.activeElement, activeScope.current) && scopeRef.current) {
        focusFirstInScope(scopeRef.current);
      }
    }
    autoFocusRef.current = false;
  }, [scopeRef]);
}

function useActiveScopeTracker(scopeRef: RefObject<Element[] | null>, restore?: boolean, contain?: boolean) {
  // tracks the active scope, in case restore and contain are both false.
  // if either are true, this is tracked in useRestoreFocus or useFocusContainment.
  useLayoutEffect(() => {
    if (restore || contain) {
      return;
    }

    let scope = scopeRef.current;
    const ownerDocument = getRootNode(scope ? scope[0] : undefined) || getOwnerDocument(scope ? scope[0] : undefined);

    let onFocus = (e) => {
      let target = e.target as Element;
      if (isElementInScope(target, scopeRef.current)) {
        activeScope = scopeRef;
      } else if (!isElementInAnyScope(target)) {
        activeScope = null;
      }
    };

    ownerDocument.addEventListener('focusin', onFocus, false);
    scope?.forEach(element => element.addEventListener('focusin', onFocus, false));
    return () => {
      ownerDocument.removeEventListener('focusin', onFocus, false);
      scope?.forEach(element => element.removeEventListener('focusin', onFocus, false));
    };
  }, [scopeRef, restore, contain]);
}

function shouldRestoreFocus(scopeRef: ScopeRef) {
  let scope = focusScopeTree.getTreeNode(activeScope);
  while (scope && scope.scopeRef !== scopeRef) {
    if (scope.nodeToRestore) {
      return false;
    }

    scope = scope.parent;
  }

  return scope?.scopeRef === scopeRef;
}

function useRestoreFocus(scopeRef: RefObject<Element[] | null>, restoreFocus?: boolean, contain?: boolean) {
  // create a ref during render instead of useLayoutEffect so the active element is saved before a child with autoFocus=true mounts.
  // eslint-disable-next-line no-restricted-globals
  const nodeToRestoreRef = useRef(typeof document !== 'undefined' ? getDeepActiveElement(getOwnerDocument(scopeRef.current ? scopeRef.current[0] : undefined)) as FocusableElement : null);

  // restoring scopes should all track if they are active regardless of contain, but contain already tracks it plus logic to contain the focus
  // restoring-non-containing scopes should only care if they become active so they can perform the restore
  useLayoutEffect(() => {
    let scope = scopeRef.current;
    const ownerDocument = getRootNode(scope ? scope[0] : undefined) || getOwnerDocument(scope ? scope[0] : undefined);
    if (!restoreFocus || contain) {
      return;
    }

    let onFocus = () => {
      // If focusing an element in a child scope of the currently active scope, the child becomes active.
      // Moving out of the active scope to an ancestor is not allowed.
      if ((!activeScope || isAncestorScope(activeScope, scopeRef)) &&
        isElementInScope(ownerDocument.activeElement, scopeRef.current)
      ) {
        activeScope = scopeRef;
      }
    };

    ownerDocument.addEventListener('focusin', onFocus, false);
    scope?.forEach(element => element.addEventListener('focusin', onFocus, false));
    return () => {
      ownerDocument.removeEventListener('focusin', onFocus, false);
      scope?.forEach(element => element.removeEventListener('focusin', onFocus, false));
    };
    // eslint-disable-next-line react-hooks/exhaustive-deps
  }, [scopeRef, contain]);

  useLayoutEffect(() => {
    const ownerDocument = getRootNode(scopeRef.current ? scopeRef.current[0] : undefined) || getOwnerDocument(scopeRef.current ? scopeRef.current[0] : undefined);

    if (!restoreFocus) {
      return;
    }

    // Handle the Tab key so that tabbing out of the scope goes to the next element
    // after the node that had focus when the scope mounted. This is important when
    // using portals for overlays, so that focus goes to the expected element when
    // tabbing out of the overlay.
    let onKeyDown = (e: KeyboardEvent) => {
      if (e.key !== 'Tab' || e.altKey || e.ctrlKey || e.metaKey || !shouldContainFocus(scopeRef) || e.isComposing) {
        return;
      }

      let focusedElement = ownerDocument.activeElement as FocusableElement;
      if (!isElementInChildScope(focusedElement, scopeRef) || !shouldRestoreFocus(scopeRef)) {
        return;
      }
      let treeNode = focusScopeTree.getTreeNode(scopeRef);
      if (!treeNode) {
        return;
      }
      let nodeToRestore = treeNode.nodeToRestore;

      const rootBody = getRootBody(ownerDocument);

      // Create a DOM tree walker that matches all tabbable elements
      let walker = getFocusableTreeWalker(rootBody, {tabbable: true});

      // Find the next tabbable element after the currently focused element
      walker.currentNode = focusedElement;
      let nextElement = (e.shiftKey ? walker.previousNode() : walker.nextNode()) as FocusableElement;

      if (!nodeToRestore || !rootBody.contains(nodeToRestore) || nodeToRestore === rootBody) {
        nodeToRestore = undefined;
        treeNode.nodeToRestore = undefined;
      }

      // If there is no next element, or it is outside the current scope, move focus to the
      // next element after the node to restore to instead.
      if ((!nextElement || !isElementInChildScope(nextElement, scopeRef)) && nodeToRestore) {
        walker.currentNode = nodeToRestore;

        // Skip over elements within the scope, in case the scope immediately follows the node to restore.
        do {
          nextElement = (e.shiftKey ? walker.previousNode() : walker.nextNode()) as FocusableElement;
        } while (isElementInChildScope(nextElement, scopeRef));

        e.preventDefault();
        e.stopPropagation();
        if (nextElement) {
          focusElement(nextElement, true);
        } else {
          // If there is no next element and the nodeToRestore isn't within a FocusScope (i.e. we are leaving the top level focus scope)
          // then move focus to the body.
          // Otherwise restore focus to the nodeToRestore (e.g menu within a popover -> tabbing to close the menu should move focus to menu trigger)
          if (!isElementInAnyScope(nodeToRestore)) {
            focusedElement.blur();
          } else {
            focusElement(nodeToRestore, true);
          }
        }
      }
    };

    if (!contain) {
      ownerDocument.addEventListener('keydown', onKeyDown as EventListener, true);
    }

    return () => {
      if (!contain) {
        ownerDocument.removeEventListener('keydown', onKeyDown as EventListener, true);
      }
    };
  }, [scopeRef, restoreFocus, contain]);

  // useLayoutEffect instead of useEffect so the active element is saved synchronously instead of asynchronously.
  useLayoutEffect(() => {
    const ownerDocument = getRootNode(scopeRef.current ? scopeRef.current[0] : undefined) || getOwnerDocument(scopeRef.current ? scopeRef.current[0] : undefined);
    const rootBody = getRootBody(ownerDocument);

    if (!restoreFocus) {
      return;
    }

    let treeNode = focusScopeTree.getTreeNode(scopeRef);
    if (!treeNode) {
      return;
    }
    treeNode.nodeToRestore = nodeToRestoreRef.current ?? undefined;
    return () => {
      let treeNode = focusScopeTree.getTreeNode(scopeRef);
      if (!treeNode) {
        return;
      }
      let nodeToRestore = treeNode.nodeToRestore;

      // if we already lost focus to the body and this was the active scope, then we should attempt to restore
      if (
        restoreFocus
        && nodeToRestore
        && (
<<<<<<< HEAD
          // eslint-disable-next-line react-hooks/exhaustive-deps
          (isElementInScope(ownerDocument.activeElement, scopeRef.current) || (ownerDocument.activeElement === rootBody && shouldRestoreFocus(scopeRef)))
=======
          ((ownerDocument.activeElement && isElementInChildScope(ownerDocument.activeElement, scopeRef)) || (ownerDocument.activeElement === ownerDocument.body && shouldRestoreFocus(scopeRef)))
>>>>>>> e14088a7
        )
      ) {
        // freeze the focusScopeTree so it persists after the raf, otherwise during unmount nodes are removed from it
        let clonedTree = focusScopeTree.clone();
        requestAnimationFrame(() => {
          // Only restore focus if we've lost focus to the body, the alternative is that focus has been purposefully moved elsewhere
          if (ownerDocument.activeElement === rootBody) {
            // look up the tree starting with our scope to find a nodeToRestore still in the DOM
            let treeNode = clonedTree.getTreeNode(scopeRef);
            while (treeNode) {
              if (treeNode.nodeToRestore && treeNode.nodeToRestore.isConnected) {
                restoreFocusToElement(treeNode.nodeToRestore);
                return;
              }
              treeNode = treeNode.parent;
            }

            // If no nodeToRestore was found, focus the first element in the nearest
            // ancestor scope that is still in the tree.
            treeNode = clonedTree.getTreeNode(scopeRef);
            while (treeNode) {
              if (treeNode.scopeRef && treeNode.scopeRef.current && focusScopeTree.getTreeNode(treeNode.scopeRef)) {
                let node = getFirstInScope(treeNode.scopeRef.current, true);
                restoreFocusToElement(node);
                return;
              }
              treeNode = treeNode.parent;
            }
          }
        });
      }
    };
  }, [scopeRef, restoreFocus]);
}

function restoreFocusToElement(node: FocusableElement) {
  // Dispatch a custom event that parent elements can intercept to customize focus restoration.
  // For example, virtualized collection components reuse DOM elements, so the original element
  // might still exist in the DOM but representing a different item.
  if (node.dispatchEvent(new CustomEvent(RESTORE_FOCUS_EVENT, {bubbles: true, cancelable: true}))) {
    focusElement(node);
  }
}

/**
 * Create a [TreeWalker]{@link https://developer.mozilla.org/en-US/docs/Web/API/TreeWalker}
 * that matches all focusable/tabbable elements.
 */
export function getFocusableTreeWalker(root: Element | ShadowRoot, opts?: FocusManagerOptions, scope?: Element[]) {
  let selector = opts?.tabbable ? TABBABLE_ELEMENT_SELECTOR : FOCUSABLE_ELEMENT_SELECTOR;

  // Ensure that root is an Element or fall back appropriately
  let rootElement = root?.nodeType === Node.ELEMENT_NODE ? (root as Element) : null;

  // Determine the document to use
  let doc = isShadowRoot(rootElement)
    ? root
    : (getRootNode(rootElement) || getOwnerDocument(rootElement));

  // Ensure effectiveDocument is always a Document
  let effectiveDocument = isShadowRoot(doc)
    ? (doc as ShadowRoot).ownerDocument
    : (doc as Document);

  // Create a TreeWalker, ensuring the root is an Element or Document
  let walker = effectiveDocument.createTreeWalker(
    root || doc,
    NodeFilter.SHOW_ELEMENT,
    {
      acceptNode(node) {
        // Skip nodes inside the starting node.
        if (opts?.from?.contains(node)) {
          return NodeFilter.FILTER_REJECT;
        }

        if ((node as Element).matches(selector)
          && isElementVisible(node as Element)
          && (!scope || isElementInScope(node as Element, scope))
          && (!opts?.accept || opts.accept(node as Element))
        ) {
          return NodeFilter.FILTER_ACCEPT;
        }

        return NodeFilter.FILTER_SKIP;
      }
    }
  );

  if (opts?.from) {
    walker.currentNode = opts.from;
  }

  if (isShadowRoot(doc)) {
    const originalNextNode = walker.nextNode.bind(walker);
    const originalPreviousNode = walker.previousNode.bind(walker);
    walker.nextNode = getNextShadowNode(originalNextNode, scope);
    walker.previousNode = getPreviousShadowNode(originalPreviousNode, scope);
  }

  return walker;
}

/**
 * Creates a FocusManager object that can be used to move focus within an element.
 */
export function createFocusManager(ref: RefObject<Element | null>, defaultOptions: FocusManagerOptions = {}): FocusManager {
  return {
    focusNext(opts: FocusManagerOptions = {}) {
      let root = ref.current;
      if (!root) {
        return null;
      }
      let {from, tabbable = defaultOptions.tabbable, wrap = defaultOptions.wrap, accept = defaultOptions.accept} = opts;
      let node = from || (getRootNode(root) || getOwnerDocument(root)).activeElement;
      let walker = getFocusableTreeWalker(root, {tabbable, accept});
      if (root.contains(node)) {
        walker.currentNode = node!;
      }
      let nextNode = walker.nextNode() as FocusableElement;
      if (!nextNode && wrap) {
        walker.currentNode = root;
        nextNode = walker.nextNode() as FocusableElement;
      }
      if (nextNode) {
        focusElement(nextNode, true);
      }
      return nextNode;
    },
    focusPrevious(opts: FocusManagerOptions = defaultOptions) {
      let root = ref.current;
      if (!root) {
        return null;
      }
      let {from, tabbable = defaultOptions.tabbable, wrap = defaultOptions.wrap, accept = defaultOptions.accept} = opts;
      let node = from || (getRootNode(root) || getOwnerDocument(root)).activeElement;
      let walker = getFocusableTreeWalker(root, {tabbable, accept});
      if (root.contains(node)) {
        walker.currentNode = node!;
      } else {
        let next = last(walker);
        if (next) {
          focusElement(next, true);
        }
        return next ?? null;
      }
      let previousNode = walker.previousNode() as FocusableElement;
      if (!previousNode && wrap) {
        walker.currentNode = root;
        let lastNode = last(walker);
        if (!lastNode) {
          // couldn't wrap
          return null;
        }
        previousNode = lastNode;
      }
      if (previousNode) {
        focusElement(previousNode, true);
      }
      return previousNode ?? null;
    },
    focusFirst(opts = defaultOptions) {
      let root = ref.current;
      if (!root) {
        return null;
      }
      let {tabbable = defaultOptions.tabbable, accept = defaultOptions.accept} = opts;
      let walker = getFocusableTreeWalker(root, {tabbable, accept});
      let nextNode = walker.nextNode() as FocusableElement;
      if (nextNode) {
        focusElement(nextNode, true);
      }
      return nextNode;
    },
    focusLast(opts = defaultOptions) {
      let root = ref.current;
      if (!root) {
        return null;
      }
      let {tabbable = defaultOptions.tabbable, accept = defaultOptions.accept} = opts;
      let walker = getFocusableTreeWalker(root, {tabbable, accept});
      let next = last(walker);
      if (next) {
        focusElement(next, true);
      }
      return next ?? null;
    }
  };
}

function last(walker: TreeWalker) {
  let next: FocusableElement | undefined = undefined;
  let last: FocusableElement;
  do {
    last = walker.lastChild() as FocusableElement;
    if (last) {
      next = last;
    }
  } while (last);
  return next;
}

function getNextShadowNode(originalNextNode: () => Node | null, scope?: Element[]) {
  return function () {
    let nextElement = originalNextNode();
    if (!nextElement && scope && scope.length > 0) {
      let currentShadowRoot = scope[0].getRootNode();
      let nextShadowHost = isShadowRoot(currentShadowRoot) ? currentShadowRoot.host.nextElementSibling : null;
      while (nextShadowHost) {
        if (nextShadowHost.shadowRoot) {
          let nextShadowScope = Array.from(nextShadowHost.shadowRoot.querySelectorAll('*')).filter(isFocusable);
          if (nextShadowScope.length > 0) {
            return nextShadowScope[0];
          }
        }
        nextShadowHost = nextShadowHost.nextElementSibling;
      }
    }
    return nextElement;
  };
}

function getPreviousShadowNode(originalPreviousNode: () => Node | null, scope?: Element[]) {
  return function () {
    let previousElement = originalPreviousNode();
    if (!previousElement && scope && scope.length > 0) {
      let currentShadowRoot = scope[0].getRootNode();
      let previousShadowHost = isShadowRoot(currentShadowRoot) ? currentShadowRoot.host.previousElementSibling : null;
      while (previousShadowHost) {
        if (previousShadowHost.shadowRoot) {
          let previousShadowScope = Array.from(previousShadowHost.shadowRoot.querySelectorAll('*')).filter(isFocusable);
          if (previousShadowScope.length > 0) {
            return previousShadowScope[previousShadowScope.length - 1];
          }
        }
        previousShadowHost = previousShadowHost.previousElementSibling;
      }
    }
    return previousElement;
  };
}


class Tree {
  root: TreeNode;
  private fastMap = new Map<ScopeRef, TreeNode>();

  constructor() {
    this.root = new TreeNode({scopeRef: null});
    this.fastMap.set(null, this.root);
  }

  get size() {
    return this.fastMap.size;
  }

  getTreeNode(data: ScopeRef) {
    return this.fastMap.get(data);
  }

  addTreeNode(scopeRef: ScopeRef, parent: ScopeRef, nodeToRestore?: FocusableElement) {
    let parentNode = this.fastMap.get(parent ?? null);
    if (!parentNode) {
      return;
    }
    let node = new TreeNode({scopeRef});
    parentNode.addChild(node);
    node.parent = parentNode;
    this.fastMap.set(scopeRef, node);
    if (nodeToRestore) {
      node.nodeToRestore = nodeToRestore;
    }
  }

  addNode(node: TreeNode) {
    this.fastMap.set(node.scopeRef, node);
  }

  removeTreeNode(scopeRef: ScopeRef) {
    // never remove the root
    if (scopeRef === null) {
      return;
    }
    let node = this.fastMap.get(scopeRef);
    if (!node) {
      return;
    }
    let parentNode = node.parent;
    // when we remove a scope, check if any sibling scopes are trying to restore focus to something inside the scope we're removing
    // if we are, then replace the siblings restore with the restore from the scope we're removing
    for (let current of this.traverse()) {
      if (
        current !== node &&
        node.nodeToRestore &&
        current.nodeToRestore &&
        node.scopeRef &&
        node.scopeRef.current &&
        isElementInScope(current.nodeToRestore, node.scopeRef.current)
      ) {
        current.nodeToRestore = node.nodeToRestore;
      }
    }
    let children = node.children;
    if (parentNode) {
      parentNode.removeChild(node);
      if (children.size > 0) {
        children.forEach(child => parentNode && parentNode.addChild(child));
      }
    }

    this.fastMap.delete(node.scopeRef);
  }

  // Pre Order Depth First
  *traverse(node: TreeNode = this.root): Generator<TreeNode> {
    if (node.scopeRef != null) {
      yield node;
    }
    if (node.children.size > 0) {
      for (let child of node.children) {
        yield* this.traverse(child);
      }
    }
  }

  clone(): Tree {
    let newTree = new Tree();
    for (let node of this.traverse()) {
      newTree.addTreeNode(node.scopeRef, node.parent?.scopeRef ?? null, node.nodeToRestore);
    }
    return newTree;
  }
}

class TreeNode {
  public scopeRef: ScopeRef;
  public nodeToRestore?: FocusableElement;
  public parent?: TreeNode;
  public children: Set<TreeNode> = new Set();
  public contain = false;

  constructor(props: {scopeRef: ScopeRef}) {
    this.scopeRef = props.scopeRef;
  }
  addChild(node: TreeNode) {
    this.children.add(node);
    node.parent = this;
  }
  removeChild(node: TreeNode) {
    this.children.delete(node);
    node.parent = undefined;
  }
}

export let focusScopeTree = new Tree();<|MERGE_RESOLUTION|>--- conflicted
+++ resolved
@@ -702,12 +702,7 @@
         restoreFocus
         && nodeToRestore
         && (
-<<<<<<< HEAD
-          // eslint-disable-next-line react-hooks/exhaustive-deps
-          (isElementInScope(ownerDocument.activeElement, scopeRef.current) || (ownerDocument.activeElement === rootBody && shouldRestoreFocus(scopeRef)))
-=======
-          ((ownerDocument.activeElement && isElementInChildScope(ownerDocument.activeElement, scopeRef)) || (ownerDocument.activeElement === ownerDocument.body && shouldRestoreFocus(scopeRef)))
->>>>>>> e14088a7
+          ((ownerDocument.activeElement && isElementInChildScope(ownerDocument.activeElement, scopeRef)) || (ownerDocument.activeElement === rootBody && shouldRestoreFocus(scopeRef)))
         )
       ) {
         // freeze the focusScopeTree so it persists after the raf, otherwise during unmount nodes are removed from it
