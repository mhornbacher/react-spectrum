--- conflicted
+++ resolved
@@ -160,63 +160,6 @@
   </MenuTrigger>
 );
 
-<<<<<<< HEAD
-export const Default = Template().bind({});
-Default.name = 'flat list';
-
-export const WithSections = TemplateWithSections().bind({});
-WithSections.name = 'with sections';
-
-export const Complex = TemplateWithIcons().bind({});
-Complex.name = 'complex items';
-
-export const AlignEnd = Template().bind({});
-AlignEnd.name = 'align="end"';
-AlignEnd.args = {align: 'end'};
-
-export const DirectionTop = Template().bind({});
-DirectionTop.name = 'direction="top"';
-DirectionTop.args = {direction: 'top'};
-
-export const DirectionBottom = Template().bind({});
-DirectionBottom.name = 'direction="bottom"';
-DirectionBottom.args = {direction: 'bottom'};
-
-export const DirectionStart = Template().bind({});
-DirectionStart.name = 'direction="start"';
-DirectionStart.args = {direction: 'start'};
-
-export const DirectionStartEnd = Template().bind({});
-DirectionStartEnd.name = 'direction="start", align="end"';
-DirectionStartEnd.args = {direction: 'start', align: 'end'};
-
-export const DirectionEnd = Template().bind({});
-DirectionEnd.name = 'direction="end"';
-DirectionEnd.args = {direction: 'end'};
-
-export const DirectionEndEnd = Template().bind({});
-DirectionEndEnd.name = 'direction="end" align="end"';
-DirectionEndEnd.args = {direction: 'end', align: 'end'};
-
-export const DirectionLeft = Template().bind({});
-DirectionLeft.name = 'direction="left"';
-DirectionLeft.args = {direction: 'left'};
-
-export const DirectionLeftEnd = Template().bind({});
-DirectionLeftEnd.name = 'direction="left", align="end"';
-DirectionLeftEnd.args = {direction: 'left', align: 'end'};
-
-export const DirectionRight = Template().bind({});
-DirectionRight.name = 'direction="right"';
-DirectionRight.args = {direction: 'right'};
-
-export const DirectionRightEnd = Template().bind({});
-DirectionRightEnd.name = 'direction="right", align="end"';
-DirectionRightEnd.args = {direction: 'right', align: 'end'};
-
-export const ArabicComplex = TemplateArabicWithIcons().bind({});
-ArabicComplex.name = 'Arabic complex items';
-=======
 export const Default = {
   render: Template,
   name: 'flat list'
@@ -301,5 +244,4 @@
 export const ArabicComplex = {
   render: TemplateArabicWithIcons,
   name: 'Arabic complex items'
-};
->>>>>>> d5282cf0
+};