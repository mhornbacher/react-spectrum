/*
 * Copyright 2020 Adobe. All rights reserved.
 * This file is licensed to you under the Apache License, Version 2.0 (the "License");
 * you may not use this file except in compliance with the License. You may obtain a copy
 * of the License at http://www.apache.org/licenses/LICENSE-2.0
 *
 * Unless required by applicable law or agreed to in writing, software distributed under
 * the License is distributed on an "AS IS" BASIS, WITHOUT WARRANTIES OR REPRESENTATIONS
 * OF ANY KIND, either express or implied. See the License for the specific language
 * governing permissions and limitations under the License.
 */

import {act, fireEvent, render, screen, within} from '@testing-library/react';
import {action} from '@storybook/addon-actions';
import {ActionButton, Button} from '@react-spectrum/button';
import {AriaMenuTests} from 'react-aria-components/test/AriaMenu.test-util';
import {Content, Footer} from '@react-spectrum/view';
import {ContextualHelpTrigger, Item, Menu, MenuTrigger, Section, SubmenuTrigger} from '../';
import {
  DEFAULT_LONG_PRESS_TIME,
  installPointerEvent,
  pointerMap,
  simulateDesktop,
  triggerLongPress
} from '@react-spectrum/test-utils-internal';
import {Dialog} from '@react-spectrum/dialog';
import {Heading, Text} from '@react-spectrum/text';
import {Link} from '@react-spectrum/link';
import {Provider} from '@react-spectrum/provider';
import React from 'react';
import {theme} from '@react-spectrum/theme-default';
import {UNSTABLE_PortalProvider} from '@react-aria/overlays';
import {User} from '@react-aria/test-utils';
import userEvent from '@testing-library/user-event';

let triggerText = 'Menu Button';

let withSection = [
  {name: 'Heading 1', children: [
    {name: 'Foo'},
    {name: 'Bar'},
    {name: 'Baz'}
  ]}
];

function renderComponent(Component, triggerProps = {}, menuProps = {}, buttonProps = {}) {
  return render(
    <Provider theme={theme}>
      <div data-testid="scrollable">
        <Component {...triggerProps}>
          <Button {...buttonProps}>
            {triggerText}
          </Button>
          <Menu items={withSection} {...menuProps}>
            {item => (
              <Section key={item.name} items={item.children} title={item.name}>
                {item => <Item key={item.name} childItems={item.children}>{item.name}</Item>}
              </Section>
            )}
          </Menu>
        </Component>
      </div>
    </Provider>
  );
}

describe('MenuTrigger', function () {
  let offsetWidth, offsetHeight;
  let onOpenChange = jest.fn();
  let onOpen = jest.fn();
  let onClose = jest.fn();
  let onSelect = jest.fn();
  let onSelectionChange = jest.fn();
  let user;
  let windowSpy;
  let testUtilUser = new User();
  let originalScrollIntoView = window.HTMLElement.prototype.scrollIntoView;

  beforeAll(function () {
    user = userEvent.setup({delay: null, pointerMap});
    offsetWidth = jest.spyOn(window.HTMLElement.prototype, 'offsetWidth', 'get').mockImplementation(() => 1000);
    offsetHeight = jest.spyOn(window.HTMLElement.prototype, 'offsetHeight', 'get').mockImplementation(() => 1000);
    window.HTMLElement.prototype.scrollIntoView = jest.fn();
    simulateDesktop();
    jest.useFakeTimers();
  });

  beforeEach(() => {
    windowSpy = jest.spyOn(window.screen, 'width', 'get').mockImplementation(() => 1024);
  });

  afterEach(() => {
    onOpenChange.mockClear();
    onOpen.mockClear();
    onClose.mockClear();
    onSelect.mockClear();
    onSelectionChange.mockClear();
    act(() => jest.runAllTimers());
  });

  afterAll(function () {
    offsetWidth.mockRestore();
    offsetHeight.mockRestore();
    window.HTMLElement.prototype.scrollIntoView.mockRestore();
    window.HTMLElement.prototype.scrollIntoView = originalScrollIntoView;
    jest.useRealTimers();
  });

  async function verifyMenuToggle(Component, triggerProps = {}, menuProps = {}, triggerEvent) {
    let tree = renderComponent(Component, triggerProps, menuProps);
    let triggerButton = tree.getByRole('button');
    let menuTester = testUtilUser.createTester('Menu', {root: triggerButton});

    expect(onOpenChange).toBeCalledTimes(0);

    await triggerEvent(triggerButton);
    act(() => {jest.runAllTimers();});

    let menu = menuTester.menu;
    expect(menu).toBeInTheDocument();
    expect(menu).toHaveAttribute('aria-labelledby', triggerButton.id);

    let menuItem1 = within(menu).getByText('Foo');
    let menuItem2 = within(menu).getByText('Bar');
    let menuItem3 = within(menu).getByText('Baz');
    expect(menuItem1).toBeInTheDocument();
    expect(menuItem2).toBeInTheDocument();
    expect(menuItem3).toBeInTheDocument();

    expect(triggerButton).toHaveAttribute('aria-expanded', 'true');
    expect(triggerButton).toHaveAttribute('aria-controls', menu.id);

    if (Component === MenuTrigger) {
      expect(onOpenChange).toBeCalledTimes(1);
    } else {
      expect(onOpen).toBeCalledTimes(1);
      expect(onClose).toBeCalledTimes(0);
    }

    await triggerEvent(triggerButton, menu);
    act(() => {jest.runAllTimers();});
    expect(menu).not.toBeInTheDocument();

    if (Component === MenuTrigger) {
      expect(triggerButton).toHaveAttribute('aria-expanded', 'false');
      expect(onOpenChange).toBeCalledTimes(2);
    } else {
      expect(triggerButton).not.toHaveAttribute('aria-expanded');
      expect(onOpen).toBeCalledTimes(1);
    }
  }

<<<<<<< HEAD
  it.each`
    Name             | Component      | props
    ${'MenuTrigger'} | ${MenuTrigger} | ${{}}
  `('$Name has default behavior (button renders, menu is closed)', function ({Component}) {
    let tree = renderComponent(Component);
    let menuTester = testUtilUser.createTester('Menu', {root: tree.container});
    let triggerButton = menuTester.trigger;

    expect(triggerButton).toBeInTheDocument();
    expect(triggerButton).toHaveAttribute('aria-haspopup', 'true');

    let buttonText = within(triggerButton).getByText(triggerText);
    expect(buttonText).toBeInTheDocument();

    expect(menuTester.menu).not.toBeInTheDocument();

    expect(triggerButton).toHaveAttribute('aria-expanded', 'false');
    expect(triggerButton).toHaveAttribute('type', 'button');
  });

  it.each`
    Name             | Component      | props
    ${'MenuTrigger'} | ${MenuTrigger} | ${{onOpenChange}}
  `('$Name toggles the menu display on button click', async function ({Component, props}) {
    await verifyMenuToggle(Component, props, {}, async (button) => await user.click(button));
  });

  it.each`
    Name             | Component      | props
    ${'MenuTrigger'} | ${MenuTrigger} | ${{onOpenChange}}
  `('$Name will not close the menu when mousing over the trigger again without lifting press', function ({Component, props}) {
    let tree = renderComponent(Component, props, {});
    let triggerButton = tree.getByRole('button');
    fireEvent.mouseEnter(triggerButton);
    fireEvent.mouseDown(triggerButton, {detail: 1});
    fireEvent.mouseLeave(triggerButton);
    fireEvent.mouseEnter(triggerButton);
    fireEvent.mouseUp(triggerButton, {detail: 1});

    expect(onOpenChange).toBeCalledTimes(1);
  });

  // Enter and Space keypress tests are ommitted since useMenuTrigger doesn't have space and enter cases in it's key down
  // since usePress handles those cases

  it.each`
    Name             | Component      | props
    ${'MenuTrigger'} | ${MenuTrigger} | ${{onOpenChange}}
  `('$Name can toggle the menu display via ArrowUp key', async function ({Component, props}) {
    await verifyMenuToggle(Component, props, {}, (button, menu) => {
      if (!menu) {
        fireEvent.keyDown(button, {key: 'ArrowUp', code: 38, charCode: 38});
      } else {
        fireEvent.keyDown(menu, {key: 'Escape'});
      }
    });
  });

  it.each`
    Name             | Component      | props
    ${'MenuTrigger'} | ${MenuTrigger} | ${{onOpenChange}}
  `('$Name can toggle the menu display via ArrowDown key', async function ({Component, props}) {
    await verifyMenuToggle(Component, props, {}, (button, menu) => {
      if (!menu) {
        fireEvent.keyDown(button, {key: 'ArrowDown', code: 40, charCode: 40});
      } else {
        fireEvent.keyDown(menu, {key: 'Escape'});
      }
    });
  });

=======
>>>>>>> 993de98a
  // New functionality in v3
  it.each`
    Name             | Component      | props
    ${'MenuTrigger'} | ${MenuTrigger} | ${{onOpenChange, isOpen: true}}
  `('$Name supports a controlled open state ', async function ({Component, props}) {
    let tree = renderComponent(Component, props);
    act(() => {jest.runAllTimers();});
    expect(onOpenChange).toBeCalledTimes(0);

    let menu = tree.getByRole('menu');
    expect(menu).toBeInTheDocument();

    let triggerButton = tree.getByText('Menu Button');
    await user.click(triggerButton);
    act(() => {jest.runAllTimers();});

    expect(menu).toBeInTheDocument();
    expect(onOpenChange).toBeCalledTimes(1);
  });

  // New functionality in v3
  it.each`
    Name             | Component      | props
    ${'MenuTrigger'} | ${MenuTrigger} | ${{onOpenChange, defaultOpen: true}}
  `('$Name supports a uncontrolled default open state ', async function ({Component, props}) {
    let tree = renderComponent(Component, props);
    act(() => {jest.runAllTimers();});
    expect(onOpenChange).toBeCalledTimes(0);

    let menu = tree.getByRole('menu');
    expect(menu).toBeInTheDocument();

    let triggerButton = tree.getByText('Menu Button');
    await user.click(triggerButton);
    act(() => {jest.runAllTimers();});

    expect(menu).not.toBeInTheDocument();
    expect(onOpenChange).toBeCalledTimes(1);
  });

<<<<<<< HEAD
  it.each`
    Name             | Component      | props
    ${'MenuTrigger'} | ${MenuTrigger} | ${{onOpenChange}}
  `('$Name does not trigger on disabled button', async function ({Component, props}) {
    let tree = renderComponent(Component, props, {}, {isDisabled: true});
    let menuTester = testUtilUser.createTester('Menu', {root: tree.container});
    await menuTester.open();
    act(() => {jest.runAllTimers();});
    let menu = menuTester.menu;
    expect(menu).not.toBeInTheDocument();
    expect(onOpenChange).toBeCalledTimes(0);
  });

  describe('default focus behavior', function () {
    it.each`
      Name             | Component      | props
      ${'MenuTrigger'} | ${MenuTrigger} | ${{}}
    `('$Name autofocuses the selected item on menu open', async function ({Component, props}) {
      let tree = renderComponent(Component, props, {selectedKeys: ['Bar'], selectionMode: 'single'});
      act(() => {jest.runAllTimers();});
      let menuTester = testUtilUser.createTester('Menu', {root: tree.container});
      let button = menuTester.trigger;
      await menuTester.open();
      let menu = menuTester.menu;
      expect(menu).toBeInTheDocument();
      let menuItems = menuTester.options();
      let selectedItem = menuItems[1];
      expect(selectedItem).toBe(document.activeElement);
      await menuTester.close();

      expect(menu).not.toBeInTheDocument();

      // Opening menu via down arrow still autofocuses the selected item
      menuTester.setInteractionType('keyboard');
      fireEvent.keyDown(button, {key: 'ArrowDown', code: 40, charCode: 40});
      fireEvent.keyUp(button, {key: 'ArrowDown', code: 40, charCode: 40});
      menuItems = menuTester.options();
      selectedItem = menuItems[1];
      expect(selectedItem).toBe(document.activeElement);
      await menuTester.close();
      expect(menu).not.toBeInTheDocument();

      // Opening menu via up arrow still autofocuses the selected item
      fireEvent.keyDown(button, {key: 'ArrowUp', code: 38, charCode: 38});
      menuItems = menuTester.options();
      selectedItem = menuItems[1];
      expect(selectedItem).toBe(document.activeElement);
    });

    it.each`
      Name             | Component      | props
      ${'MenuTrigger'} | ${MenuTrigger} | ${{}}
    `('$Name focuses the last item on ArrowUp if there isn\'t a selected item', function ({Component, props}) {
      let tree = renderComponent(Component, props, {});
      let button = tree.getByRole('button');
      fireEvent.keyDown(button, {key: 'ArrowUp', code: 38, charCode: 38});
      let menu = tree.getByRole('menu');
      let menuItems = within(menu).getAllByRole('menuitem');
      let selectedItem = menuItems[menuItems.length - 1];
      expect(selectedItem).toBe(document.activeElement);
    });

    it.each`
      Name             | Component      | props
      ${'MenuTrigger'} | ${MenuTrigger} | ${{}}
    `('$Name focuses the first item on ArrowDown if there isn\'t a selected item', function ({Component, props}) {
      let tree = renderComponent(Component, props, {});
      let button = tree.getByRole('button');
      fireEvent.keyDown(button, {key: 'ArrowDown', code: 40, charCode: 40});
      let menu = tree.getByRole('menu');
      let menuItems = within(menu).getAllByRole('menuitem');
      let selectedItem = menuItems[0];
      expect(selectedItem).toBe(document.activeElement);
    });

    it.each`
      Name             | Component      | props
      ${'MenuTrigger'} | ${MenuTrigger} | ${{}}
    `('$Name moves focus via ArrowDown and ArrowUp', function ({Component, props}) {
      let tree = render(
        <Provider theme={theme}>
          <div data-testid="scrollable">
            <MenuTrigger>
              <Button>
                {triggerText}
              </Button>
              <Menu>
                <Item key="1">One</Item>
                <Item key="">Two</Item>
                <Item key="3">Three</Item>
              </Menu>
            </MenuTrigger>
          </div>
        </Provider>
      );

      let menuTester = testUtilUser.createTester('Menu', {root: tree.container});
      fireEvent.keyDown(menuTester.trigger, {key: 'ArrowDown', code: 40, charCode: 40});

      let selectedItem = menuTester.options()[0];
      expect(selectedItem).toBe(document.activeElement);

      fireEvent.keyDown(menuTester.menu, {key: 'ArrowDown', code: 40, charCode: 40});
      expect(menuTester.options()[1]).toBe(document.activeElement);

      fireEvent.keyDown(menuTester.menu, {key: 'ArrowDown', code: 40, charCode: 40});
      expect(menuTester.options()[2]).toBe(document.activeElement);

      fireEvent.keyDown(menuTester.menu, {key: 'ArrowUp', code: 38, charCode: 38});
      expect(menuTester.options()[1]).toBe(document.activeElement);
    });
  });

=======
>>>>>>> 993de98a
  describe('menu popover closing behavior', function () {
    let tree;
    afterEach(() => {
      if (tree) {
        tree.unmount();
      }
      tree = null;
    });

    async function openAndTriggerMenuItem(tree, role, selectionMode, triggerEvent) {
      let menuTester = testUtilUser.createTester('Menu', {root: tree.container});
      await menuTester.open();
      let menuItems = menuTester.options();
      let itemToAction = menuItems[1];
      await triggerEvent(itemToAction);
      act(() => {jest.runAllTimers();}); // FocusScope useLayoutEffect cleanup
      act(() => {jest.runAllTimers();}); // FocusScope raf
    }

<<<<<<< HEAD
    it.each`
      Name             | Component      | props
      ${'MenuTrigger'} | ${MenuTrigger} | ${{onOpenChange}}
    `('$Name closes the menu upon clicking escape key', async function ({Component, props}) {
      tree = renderComponent(Component, props);
      let menuTester = testUtilUser.createTester('Menu', {root: tree.container});
      menuTester.setInteractionType('keyboard');
      await menuTester.open();

      let menu = menuTester.menu;
      await menuTester.close();
      expect(menu).not.toBeInTheDocument();
      expect(document.activeElement).toBe(menuTester.trigger);
    });

    it.each`
      Name             | Component      | props
      ${'MenuTrigger'} | ${MenuTrigger} | ${{onOpenChange}}
    `('$Name does not clear selection with escape', async function ({Component, props}) {
      let onSelectionChange = jest.fn();
      tree = renderComponent(Component, props, {selectionMode: 'multiple', defaultSelectedKeys: ['Foo'], onSelectionChange});
      let menuTester = testUtilUser.createTester('Menu', {root: tree.container});
      await menuTester.open();
      expect(onSelectionChange).not.toHaveBeenCalled();

      let menu = menuTester.menu;
      expect(menuTester.options()[0]).toHaveAttribute('aria-checked', 'true');
      fireEvent.keyDown(menu, {key: 'Escape', code: 27, charCode: 27});
      act(() => {jest.runAllTimers();}); // FocusScope useLayoutEffect cleanup
      act(() => {jest.runAllTimers();}); // FocusScope raf
      expect(menu).not.toBeInTheDocument();
      expect(document.activeElement).toBe(menuTester.trigger);
      expect(onSelectionChange).not.toHaveBeenCalled();

      // reopen and make sure we still have the selection
      await menuTester.open();
      expect(onSelectionChange).not.toHaveBeenCalled();

      menu = menuTester.menu;
      expect(menuTester.options()[0]).toHaveAttribute('aria-checked', 'true');
      expect(menu).toBeInTheDocument();
      fireEvent.keyDown(menu, {key: 'Escape', code: 27, charCode: 27});
      expect(onSelectionChange).not.toHaveBeenCalled();
    });

    it.each`
      Name             | Component      | props
      ${'MenuTrigger'} | ${MenuTrigger} | ${{onOpenChange}}
    `('$Name closes the menu upon clicking outside the menu', async function ({Component, props}) {
      tree = renderComponent(Component, props);
      let button = tree.getByRole('button');
      await user.click(button);
      act(() => {jest.runAllTimers();});

      let menu = tree.getByRole('menu');
      expect(menu).toBeInTheDocument();
      fireEvent.mouseDown(document.body);
      fireEvent.mouseUp(document.body);
      act(() => {jest.runAllTimers();}); // FocusScope useLayoutEffect cleanup
      act(() => {jest.runAllTimers();}); // FocusScope raf
      expect(menu).not.toBeInTheDocument();
      expect(document.activeElement).toBe(button);
    });

=======
    // TODO: Implement in RAC
>>>>>>> 993de98a
    it.each`
      Name             | Component      | props
      ${'MenuTrigger'} | ${MenuTrigger} | ${{onOpenChange, closeOnSelect: false}}
    `('$Name doesn\'t close on menu item selection if closeOnSelect=false', async function ({Component, props}) {
      tree = renderComponent(Component, props, {selectionMode: 'single', onSelectionChange});
      let menuTester = testUtilUser.createTester('Menu', {root: tree.container});
      expect(onOpenChange).toBeCalledTimes(0);
      await menuTester.open();

      if (Component === MenuTrigger) {
        expect(onOpenChange).toBeCalledTimes(1);
        expect(onSelectionChange).toBeCalledTimes(0);
      } else {
        expect(onOpen).toBeCalledTimes(1);
        expect(onClose).toBeCalledTimes(0);
        expect(onSelect).toBeCalledTimes(0);
      }

      await menuTester.selectOption({option: 'Foo', menuSelectionMode: 'single', closesOnSelect: false});

      if (Component === MenuTrigger) {
        expect(onSelectionChange).toBeCalledTimes(1);
      } else {
        expect(onSelect).toBeCalledTimes(1);
      }

      expect(menuTester.menu).toBeInTheDocument();

      if (Component === MenuTrigger) {
        expect(menuTester.trigger).toHaveAttribute('aria-expanded', 'true');
        expect(onOpenChange).toBeCalledTimes(1);
      } else {
        expect(menuTester.trigger).toHaveAttribute('aria-expanded');
        expect(onOpen).toBeCalledTimes(1);
        expect(onClose).toBeCalledTimes(0);
      }
    });

    it.each`
      Name             | Component      | props
      ${'MenuTrigger'} | ${MenuTrigger} | ${{onOpenChange, closeOnSelect: false}}
    `('$Name doesn\'t closes menu on item selection via ENTER press if closeOnSelect=false', async function ({Component, props}) {
      tree = renderComponent(Component, props, {selectionMode: 'single', onSelectionChange});
      let menuTester = testUtilUser.createTester('Menu', {root: tree.container});
      expect(onOpenChange).toBeCalledTimes(0);
      await menuTester.open();

      expect(onOpenChange).toBeCalledTimes(1);
      expect(onSelectionChange).toBeCalledTimes(0);
      menuTester.setInteractionType('keyboard');
      await menuTester.selectOption({option: 'Foo', menuSelectionMode: 'single', closesOnSelect: false});

      expect(menuTester.menu).toBeInTheDocument();
      expect(menuTester.trigger).toHaveAttribute('aria-expanded', 'true');
      expect(onOpenChange).toBeCalledTimes(1);
    });

    it.each`
      Name                      | Component      | props | menuProps
<<<<<<< HEAD
      ${'MenuTrigger multiple'} | ${MenuTrigger} | ${{}} | ${{selectionMode: 'multiple'}}
    `('$Name doesn\'t close menu on item selection via mouse with multiple selection', async function ({Component, props, menuProps}) {
      tree = renderComponent(Component, props, menuProps);
      await openAndTriggerMenuItem(tree, props.role, menuProps.selectionMode, async (item) => await user.click(item));

      let menu = tree.getByRole('menu');
      expect(menu).toBeInTheDocument();
    });

    it.each`
      Name                      | Component      | props | menuProps
      ${'MenuTrigger single'}   | ${MenuTrigger} | ${{}} | ${{selectionMode: 'single', onClose}}
=======
>>>>>>> 993de98a
      ${'MenuTrigger multiple'} | ${MenuTrigger} | ${{closeOnSelect: true}} | ${{selectionMode: 'multiple', onClose}}
    `('$Name closes on menu item selection if toggled by mouse click', async function ({Component, props, menuProps}) {
      tree = renderComponent(Component, props, menuProps);
      await openAndTriggerMenuItem(tree, props.role, menuProps.selectionMode, async (item) => await user.click(item));

      let menu = tree.queryByRole('menu');
      expect(menu).toBeNull();
      expect(document.activeElement).toBe(tree.getByRole('button'));
      expect(onClose).toHaveBeenCalledTimes(1);
    });

<<<<<<< HEAD
    it.each`
      Name                      | Component      | props | menuProps
      ${'MenuTrigger single'}   | ${MenuTrigger} | ${{}} | ${{selectionMode: 'single', onClose}}
      ${'MenuTrigger multiple'} | ${MenuTrigger} | ${{}} | ${{selectionMode: 'multiple', onClose}}
      ${'MenuTrigger none'}     | ${MenuTrigger} | ${{}} | ${{selectionMode: 'none', onClose}}
    `('$Name closes on menu item selection if toggled by ENTER key', async function ({Component, props, menuProps}) {
      tree = renderComponent(Component, props, menuProps);
      await openAndTriggerMenuItem(tree, props.role, menuProps.selectionMode, (item) => fireEvent.keyDown(item, {key: 'Enter', code: 13, charCode: 13}));

      let menu = tree.queryByRole('menu');
      expect(menu).toBeNull();
      expect(document.activeElement).toBe(tree.getByRole('button'));
      expect(onClose).toHaveBeenCalledTimes(1);
    });

    it.each`
      Name                      | Component      | props | menuProps
      ${'MenuTrigger single'}   | ${MenuTrigger} | ${{}} | ${{selectionMode: 'single', onClose}}
      ${'MenuTrigger multiple'} | ${MenuTrigger} | ${{}} | ${{selectionMode: 'multiple', onClose}}
    `('$Name doesn\'t close on menu item selection if toggled by SPACE key (all selection modes except "none")', async function ({Component, props, menuProps}) {
      tree = renderComponent(Component, props, menuProps);
      await openAndTriggerMenuItem(tree, props.role, menuProps.selectionMode, (item) => fireEvent.keyDown(item, {key: ' ', code: 32, charCode: 32}));

      let menu = tree.queryByRole('menu');
      expect(menu).toBeInTheDocument();
      expect(onClose).toHaveBeenCalledTimes(0);
    });

    it.each`
      Name                  | Component      | props | menuProps
      ${'MenuTrigger none'} | ${MenuTrigger} | ${{}} | ${{selectionMode: 'none', onClose}}
    `('$Name closes on menu item selection if toggled by SPACE key (selectionMode=none)', async function ({Component, props, menuProps}) {
      tree = renderComponent(Component, props, menuProps);
      await openAndTriggerMenuItem(tree, props.role, menuProps.selectionMode, (item) => fireEvent.keyDown(item, {key: ' ', code: 32, charCode: 32}));

      let menu = tree.queryByRole('menu');
      expect(menu).toBeNull();
      expect(document.activeElement).toBe(tree.getByRole('button'));
      expect(onClose).toHaveBeenCalledTimes(1);
    });

    it.each`
      Name             | Component      | props
      ${'MenuTrigger'} | ${MenuTrigger} | ${{onOpenChange, onClose}}
    `('$Name closes the menu when blurring the menu', async function ({Component, props}) {
      tree = renderComponent(Component, props, {});
      expect(onOpenChange).toBeCalledTimes(0);
      let button = tree.getByRole('button');
      await user.click(button);
      act(() => {jest.runAllTimers();});

      let menu = tree.getByRole('menu');
      expect(menu).toBeInTheDocument();
      expect(onOpenChange).toBeCalledTimes(1);
      expect(button).toHaveAttribute('aria-expanded', 'true');

      act(() => {document.activeElement.blur();});
      act(() => {jest.runAllTimers();});
      expect(menu).not.toBeInTheDocument();
      expect(button).toHaveAttribute('aria-expanded', 'false');
      expect(onOpenChange).toBeCalledTimes(2);
      expect(onClose).toHaveBeenCalledTimes(0);
    });

    it.each`
      Name                      | Component      | props | menuProps
      ${'MenuTrigger single'}   | ${MenuTrigger} | ${{}} | ${{selectionMode: 'single'}}
      ${'MenuTrigger multiple'} | ${MenuTrigger} | ${{}} | ${{selectionMode: 'multiple'}}
      ${'MenuTrigger none'}     | ${MenuTrigger} | ${{}} | ${{selectionMode: 'none'}}
    `('$Name ignores repeating keyboard events', async function ({Component, props, menuProps}) {
      tree = renderComponent(Component, props, menuProps);
      await openAndTriggerMenuItem(tree, props.role, menuProps.selectionMode, (item) => fireEvent.keyDown(item, {key: 'Enter', code: 13, charCode: 13, repeat: true}));

      let menu = tree.queryByRole('menu');
      expect(menu).toBeInTheDocument();
    });

    it('tabs to the next element after the trigger and closes the menu', async function () {
      tree = render(
        <Provider theme={theme}>
          <input data-testid="before-input" />
          <MenuTrigger onOpenChange={onOpenChange}>
            <Button>
              {triggerText}
            </Button>
            <Menu items={withSection}>
              {item => (
                <Section key={item.name} items={item.children} title={item.name}>
                  {item => <Item key={item.name} childItems={item.children}>{item.name}</Item>}
                </Section>
              )}
            </Menu>
          </MenuTrigger>
          <input data-testid="after-input" />
        </Provider>
      );

      let button = tree.getByRole('button');
      await user.click(button);
      act(() => {jest.runAllTimers();});

      let menu = tree.getByRole('menu');
      expect(menu).toBeInTheDocument();
      expect(onOpenChange).toBeCalledTimes(1);
      expect(button).toHaveAttribute('aria-expanded', 'true');

      fireEvent.keyDown(document.activeElement, {key: 'Tab'});
      act(() => {jest.runAllTimers();});

      expect(document.activeElement).toBe(tree.getByTestId('after-input'));

      expect(menu).not.toBeInTheDocument();
      expect(button).toHaveAttribute('aria-expanded', 'false');
      expect(onOpenChange).toBeCalledTimes(2);
    });

    it('should have a hidden dismiss button for screen readers', async function () {
      let {getByRole, getAllByLabelText} = render(
        <Provider theme={theme}>
          <MenuTrigger onOpenChange={onOpenChange}>
            <Button>
              {triggerText}
            </Button>
            <Menu items={withSection}>
              {item => (
                <Section key={item.name} items={item.children} title={item.name}>
                  {item => <Item key={item.name} childItems={item.children}>{item.name}</Item>}
                </Section>
              )}
            </Menu>
          </MenuTrigger>
        </Provider>
      );

      let button = getByRole('button');
      await user.click(button);
      act(() => jest.runAllTimers());

      let menu = getByRole('menu');
      expect(menu).toBeInTheDocument();
      expect(onOpenChange).toBeCalledTimes(1);
      expect(button).toHaveAttribute('aria-expanded', 'true');

      let buttons = getAllByLabelText('Dismiss');
      expect(buttons.length).toBe(2);

      act(() => {
        fireEvent.click(buttons[0]);
      });
      act(() => {jest.runAllTimers();}); // FocusScope useLayoutEffect cleanup
      act(() => {jest.runAllTimers();}); // FocusScope raf
      expect(onOpenChange).toHaveBeenCalledTimes(2);

      expect(menu).not.toBeInTheDocument();
      expect(button).toHaveAttribute('aria-expanded', 'false');
      expect(onOpenChange).toBeCalledTimes(2);
      expect(document.activeElement).toBe(button);
    });

=======
>>>>>>> 993de98a
    it('should forward ref to the button', function () {
      let ref = React.createRef();
      let {getByRole} = render(
        <Provider theme={theme}>
          <MenuTrigger ref={ref}>
            <Button>
              {triggerText}
            </Button>
            <Menu items={withSection}>
              {item => (
                <Section key={item.name} items={item.children} title={item.name}>
                  {item => <Item key={item.name} childItems={item.children}>{item.name}</Item>}
                </Section>
              )}
            </Menu>
          </MenuTrigger>
        </Provider>
      );

      expect(ref.current.UNSAFE_getDOMNode()).toBe(getByRole('button'));
    });

    it('works with a ref on both the button and menu trigger', function () {
      let menuTriggerRef = React.createRef();
      let buttonRef = React.createRef();
      let {getByRole} = render(
        <Provider theme={theme}>
          <MenuTrigger ref={menuTriggerRef}>
            <Button ref={buttonRef}>
              {triggerText}
            </Button>
            <Menu items={withSection}>
              {item => (
                <Section key={item.name} items={item.children} title={item.name}>
                  {item => <Item key={item.name} childItems={item.children}>{item.name}</Item>}
                </Section>
              )}
            </Menu>
          </MenuTrigger>
        </Provider>
      );

      expect(menuTriggerRef.current.UNSAFE_getDOMNode()).toBe(getByRole('button'));
      expect(buttonRef.current.UNSAFE_getDOMNode()).toBe(getByRole('button'));
    });
  });

  it('should not show checkmarks if selectionMode not defined', function () {
    let {queryByRole} = render(
      <Menu aria-label="foo" selectedKeys={['alpha']}>
        <Item key="alpha">Alpha</Item>
        <Item key="bravo">Bravo</Item>
      </Menu>
    );
    let checkmark = queryByRole('img', {hidden: true});
    expect(checkmark).toBeNull();
  });

  describe('MenuTrigger trigger="longPress" open behavior', function () {
    installPointerEvent();

    const ERROR_MENU_NOT_FOUND = new Error('Menu not found');
    const getMenuOrThrow = (tree, button) => {
      try {
        let menu = tree.getByRole('menu');
        expect(menu).toBeInTheDocument();
        expect(menu).toHaveAttribute('aria-labelledby', button.id);
      } catch {
        throw ERROR_MENU_NOT_FOUND;
      }
    };

    it('should open the menu on longPress', async function () {
      const props = {onOpenChange, trigger: 'longPress'};
      await verifyMenuToggle(MenuTrigger, props, {}, async (button, menu) => {
        expect(button).toHaveAttribute('aria-describedby');
        expect(document.getElementById(button.getAttribute('aria-describedby'))).toHaveTextContent('Long press or press Alt + ArrowDown to open menu');

        if (!menu) {
          await triggerLongPress({element: button, advanceTimer: jest.advanceTimersByTime});
        } else {
          await user.pointer({target: button, keys: '[TouchA]'});
        }
      });
    });

    it('should not open menu on click', async function () {
      const props = {onOpenChange, trigger: 'longPress'};
      let tree = renderComponent(MenuTrigger, props, {});
      let button = tree.getByRole('button');

      await user.pointer({target: button, keys: '[TouchA]'});
      expect(getMenuOrThrow).toThrowError(ERROR_MENU_NOT_FOUND);
    });

    it(`should not open menu on short press (default threshold set to ${DEFAULT_LONG_PRESS_TIME}ms)`, async function () {
      const props = {onOpenChange, trigger: 'longPress'};
      let tree = renderComponent(MenuTrigger, props, {});
      let button = tree.getByRole('button');

      await user.pointer({target: button, keys: '[TouchA]'});
      expect(getMenuOrThrow).toThrowError(ERROR_MENU_NOT_FOUND);
    });

    it('should not open the menu on Enter', async function () {
      const props = {onOpenChange, trigger: 'longPress'};
      let tree = renderComponent(MenuTrigger, props, {});
      let button = tree.getByRole('button');

      await user.pointer({target: button, keys: '[TouchA]'});
      expect(getMenuOrThrow).toThrowError(ERROR_MENU_NOT_FOUND);
    });

    it('should not open the menu on Space', async function () {
      const props = {onOpenChange, trigger: 'longPress'};
      let tree = renderComponent(MenuTrigger, props, {});
      let button = tree.getByRole('button');
      await user.pointer({target: button, keys: '[TouchA]'});
      expect(getMenuOrThrow).toThrowError(ERROR_MENU_NOT_FOUND);
    });

    it('should open the menu on Alt+ArrowUp', async function () {
      const props = {onOpenChange, trigger: 'longPress'};
      await verifyMenuToggle(MenuTrigger, props, {}, async (button, menu) => {
        if (!menu) {
          fireEvent.keyDown(button, {key: 'ArrowUp', altKey: true});
        } else {
          await user.pointer({target: button, keys: '[TouchA]'});
        }
      });
    });

    it('should open the menu on Alt+ArrowDown', async function () {
      const props = {onOpenChange, trigger: 'longPress'};
      await verifyMenuToggle(MenuTrigger, props, {}, async (button, menu) => {
        if (!menu) {
          fireEvent.keyDown(button, {key: 'ArrowDown', altKey: true});
        } else {
          await user.pointer({target: button, keys: '[TouchA]'});
        }
      });
    });
  });

  describe('MenuTrigger trigger="longPress" focus behavior', function () {
    installPointerEvent();

    function expectMenuItemToBeActive(tree, idx, selectionMode) {
      let menuItemRole = 'menuitem';
      if (selectionMode === 'multiple') {
        menuItemRole = 'menuitemcheckbox';
      } else if (selectionMode === 'single') {
        menuItemRole = 'menuitemradio';
      }
      let menu = tree.getByRole('menu');
      expect(menu).toBeInTheDocument();
      let menuItems = within(menu).getAllByRole(menuItemRole);
      let selectedItem = menuItems[idx < 0 ? menuItems.length + idx : idx];
      expect(selectedItem).toBe(document.activeElement);
      return menu;
    }

    it('should focus the selected item on menu open', async function () {
      let tree = renderComponent(MenuTrigger, {trigger: 'longPress'}, {selectedKeys: ['Bar'], selectionMode: 'single'});
      let button = tree.getByRole('button');
      await triggerLongPress({element: button, advanceTimer: jest.advanceTimersByTime});
      let menu = expectMenuItemToBeActive(tree, 1, 'single');
      await user.pointer({target: button, keys: '[TouchA]'});
      act(() => {
        jest.runAllTimers();
      });
      expect(menu).not.toBeInTheDocument();

      // Opening menu via Alt+ArrowUp still autofocuses the selected item
      fireEvent.keyDown(button, {key: 'ArrowUp', altKey: true});
      menu = expectMenuItemToBeActive(tree, 1, 'single');
      await user.pointer({target: button, keys: '[TouchA]'});
      act(() => {
        jest.runAllTimers();
      });
      expect(menu).not.toBeInTheDocument();

      // Opening menu via Alt+ArrowDown still autofocuses the selected item
      fireEvent.keyDown(button, {key: 'ArrowDown', altKey: true});
      menu = expectMenuItemToBeActive(tree, 1, 'single');
      await user.pointer({target: button, keys: '[TouchA]'});
      act(() => {
        jest.runAllTimers();
      });
      expect(menu).not.toBeInTheDocument();
    });

    it('should focus the last item on Alt+ArrowUp if no selectedKeys specified', function () {
      let tree = renderComponent(MenuTrigger, {trigger: 'longPress'}, {});
      let button = tree.getByRole('button');
      fireEvent.keyDown(button, {key: 'ArrowUp', altKey: true});
      expectMenuItemToBeActive(tree, -1);
    });

    it('should focus the first item on Alt+ArrowDown if no selectedKeys specified', function () {
      let tree = renderComponent(MenuTrigger, {trigger: 'longPress'}, {});
      let button = tree.getByRole('button');
      fireEvent.keyDown(button, {key: 'ArrowDown', altKey: true});
      expectMenuItemToBeActive(tree, 0);
    });
  });

  describe('sub dialogs', function () {
    let tree;
    afterEach(() => {
      act(() => {jest.runAllTimers();});
      if (tree) {
        tree.unmount();
      }
      tree = null;
      act(() => {jest.runAllTimers();});
    });

    describe('unavailable item', function () {
      let renderTree = (options = {}) => {
        let {providerProps = {}, isItem2Unavailable = true} = options;
        let {locale = 'en-US'} = providerProps;
        tree = render(
          <Provider theme={theme} locale={locale}>
            <input data-testid="previous" />
            <MenuTrigger>
              <ActionButton>Menu</ActionButton>
              <Menu onAction={action('onAction')}>
                <Item key="1">One</Item>
                <ContextualHelpTrigger isUnavailable={isItem2Unavailable}>
                  <Item key="foo" textValue="Hello">
                    <Text>Hello</Text>
                    <Text slot="description">Is it me you're looking for?</Text>
                  </Item>
                  <Dialog>
                    <Heading>Lionel Richie says:</Heading>
                    <Content>I can see it in your eyes</Content>
                  </Dialog>
                </ContextualHelpTrigger>
                <Item key="3">Three</Item>
                <Item key="5">Five</Item>
                <ContextualHelpTrigger isUnavailable>
                  <Item key="bar" textValue="Choose a college major">Choose a College Major</Item>
                  <Dialog>
                    <Heading>Choosing a College Major</Heading>
                    <Content>What factors should I consider when choosing a college major?</Content>
                    <Footer>Visit this link before choosing this action. <Link>Learn more</Link></Footer>
                  </Dialog>
                </ContextualHelpTrigger>
              </Menu>
            </MenuTrigger>
            <input data-testid="next" />
          </Provider>
        );
      };
      let openMenu = async () => {
        let triggerButton = tree.getByRole('button');
        await user.click(triggerButton);
        act(() => {jest.runAllTimers();});

        return tree.getByRole('menu');
      };

      it('adds the expected spectrum icon', async function () {
        renderTree();
        let menu = await openMenu();
        let unavailableItem = within(menu).getAllByRole('menuitem')[1];
        expect(unavailableItem).toBeVisible();

        let icon = within(unavailableItem).getByRole('img', {hidden: true});
        expect(icon).not.toHaveAttribute('aria-hidden');
      });

      it('can open a sub dialog with hover', async function () {
        renderTree();
        let menu = await openMenu();
        let menuItems = within(menu).getAllByRole('menuitem');
        let unavailableItem = menuItems[1];
        expect(unavailableItem).toBeVisible();
        expect(unavailableItem).toHaveAttribute('aria-haspopup', 'dialog');

        fireEvent.mouseEnter(unavailableItem);
        act(() => {jest.runAllTimers();});
        let dialog = tree.getByRole('dialog');
        expect(dialog).toBeVisible();

        fireEvent.mouseLeave(unavailableItem);
        fireEvent.mouseEnter(menuItems[2]);
        act(() => {jest.runAllTimers();});
        expect(menu).toBeVisible();
        expect(dialog).not.toBeInTheDocument();
        expect(document.activeElement).toBe(menuItems[2]);
      });

      it('can not open a sub dialog with hover if isUnavailable is false', async function () {
        renderTree({isItem2Unavailable: false});
        let menu = await openMenu();
        let menuItems = within(menu).getAllByRole('menuitem');
        let availableItem = menuItems[1];
        expect(availableItem).toBeVisible();
        expect(within(availableItem).queryByRole('img', {hidden: true})).toBeNull();
        expect(availableItem).not.toHaveAttribute('aria-haspopup', 'dialog');

        fireEvent.mouseEnter(availableItem);
        act(() => {jest.runAllTimers();});
        expect(tree.queryByRole('dialog')).toBeNull();

        expect(document.activeElement).toBe(availableItem);
        fireEvent.keyDown(document.activeElement, {key: 'ArrowRight'});
        fireEvent.keyUp(document.activeElement, {key: 'ArrowRight'});
        expect(tree.queryByRole('dialog')).toBeNull();
      });

      it('can open a sub dialog with keyboard', async function () {
        renderTree();
        let menu = await openMenu();
        fireEvent.keyDown(document.activeElement, {key: 'ArrowDown'});
        fireEvent.keyUp(document.activeElement, {key: 'ArrowDown'});
        fireEvent.keyDown(document.activeElement, {key: 'ArrowDown'});
        fireEvent.keyUp(document.activeElement, {key: 'ArrowDown'});
        let unavailableItem = within(menu).getAllByRole('menuitem')[1];
        expect(document.activeElement).toBe(unavailableItem);

        fireEvent.keyDown(document.activeElement, {key: 'ArrowRight'});
        fireEvent.keyUp(document.activeElement, {key: 'ArrowRight'});

        let dialog = tree.getByRole('dialog');
        expect(dialog).toBeVisible();
      });

      it('will close sub dialogs as you hover other items even if you click open it', async function () {
        renderTree();
        let menu = await openMenu();
        let menuItems = within(menu).getAllByRole('menuitem');
        let unavailableItem = menuItems[1];
        expect(unavailableItem).toBeVisible();
        expect(unavailableItem).toHaveAttribute('aria-haspopup', 'dialog');

        fireEvent.mouseEnter(unavailableItem);
        fireEvent.mouseDown(unavailableItem);
        fireEvent.mouseUp(unavailableItem);
        act(() => {jest.runAllTimers();});
        let dialog = tree.getByRole('dialog');
        expect(dialog).toBeVisible();

        fireEvent.mouseLeave(unavailableItem);
        fireEvent.mouseEnter(menuItems[2]);
        act(() => {jest.runAllTimers();});
        expect(dialog).not.toBeVisible();

        fireEvent.mouseLeave(menuItems[2]);
        fireEvent.mouseEnter(menuItems[3]);
        act(() => {jest.runAllTimers();});
        fireEvent.mouseLeave(menuItems[3]);
        fireEvent.mouseEnter(menuItems[4]);
        act(() => {jest.runAllTimers();});

        expect(menu).toBeVisible();
        dialog = tree.getByRole('dialog');
        expect(dialog).toBeInTheDocument();
        expect(document.activeElement).toBe(dialog);

        await user.tab();
        act(() => {jest.runAllTimers();});
        let link = screen.getByRole('link');
        expect(document.activeElement).toBe(link);

        await user.tab();
        act(() => {jest.runAllTimers();});
        expect(dialog).toBeInTheDocument();
        expect(document.activeElement).toBe(link);
      });

      it('will contain focus when shift tabbing in the subdialog', async function () {
        renderTree();
        let menu = await openMenu();
        let menuItems = within(menu).getAllByRole('menuitem');
        let unavailableItem = menuItems[4];
        expect(unavailableItem).toBeVisible();
        expect(unavailableItem).toHaveAttribute('aria-haspopup', 'dialog');

        fireEvent.mouseEnter(unavailableItem);
        act(() => {jest.runAllTimers();});
        let dialog = tree.getByRole('dialog');
        expect(dialog).toBeVisible();

        expect(document.activeElement).toBe(dialog);

        await user.tab({shift: true});
        act(() => {jest.runAllTimers();});
        act(() => {jest.runAllTimers();});
        expect(dialog).toBeInTheDocument();
        expect(document.activeElement).toBe(within(dialog).getByRole('link'));
      });

      it('will close everything if the user shift tabs out of the subdialog', async function () {
        renderTree({providerProps: {locale: 'ar-AE'}});
        let menu = await openMenu();
        fireEvent.keyDown(document.activeElement, {key: 'ArrowDown'});
        fireEvent.keyUp(document.activeElement, {key: 'ArrowDown'});
        fireEvent.keyDown(document.activeElement, {key: 'ArrowDown'});
        fireEvent.keyUp(document.activeElement, {key: 'ArrowDown'});
        let unavailableItem = within(menu).getAllByRole('menuitem')[1];
        expect(document.activeElement).toBe(unavailableItem);

        fireEvent.keyDown(document.activeElement, {key: 'ArrowLeft'});
        fireEvent.keyUp(document.activeElement, {key: 'ArrowLeft'});

        let dialog = tree.getByRole('dialog');
        expect(dialog).toBeVisible();
      });

      it('should close everything if the user clicks on the underlay of the root menu', async function () {
        renderTree();
        let menu = await openMenu();
        let menuItems = within(menu).getAllByRole('menuitem');
        let unavailableItem = menuItems[4];
        expect(unavailableItem).toBeVisible();
        expect(unavailableItem).toHaveAttribute('aria-haspopup', 'dialog');

        fireEvent.mouseEnter(unavailableItem);
        act(() => {jest.runAllTimers();});
        let dialog = tree.getByRole('dialog');
        expect(dialog).toBeVisible();

        expect(document.activeElement).toBe(dialog);

        let underlay = tree.getByTestId('underlay', {hidden: true});
        fireEvent.mouseDown(underlay);
        fireEvent.mouseUp(underlay);
        act(() => {jest.runAllTimers();});
        act(() => {jest.runAllTimers();});
        expect(dialog).not.toBeInTheDocument();
        expect(menu).not.toBeInTheDocument();

        let triggerButton = tree.getByRole('button');
        expect(document.activeElement).toBe(triggerButton);
      });
    });
  });

  describe('portalContainer', () => {
    let tree;
    afterEach(() => {
      act(() => {jest.runAllTimers();});
      if (tree) {
        tree.unmount();
      }
      tree = null;
      act(() => {jest.runAllTimers();});
    });

    function InfoMenu(props) {
      return (
        <Provider theme={theme}>
          <UNSTABLE_PortalProvider getContainer={() => props.container.current}>
            <MenuTrigger>
              <ActionButton aria-label="trigger" />
              <Menu>
                <Item key="1">One</Item>
                <Item key="">Two</Item>
                <Item key="3">Three</Item>
              </Menu>
            </MenuTrigger>
          </UNSTABLE_PortalProvider>
        </Provider>
      );
    }

    function App() {
      let container = React.useRef(null);
      return (
        <>
          <InfoMenu container={container} />
          <div ref={container} data-testid="custom-container" />
        </>
      );
    }

    it('should render the menu in the portal container', async () => {
      tree = render(
        <App />
      );

      let button = tree.getByRole('button');
      await user.click(button);

      expect(tree.getByRole('menu').closest('[data-testid="custom-container"]')).toBe(tree.getByTestId('custom-container'));
      await user.keyboard('{Escape}');
      act(() => {jest.runAllTimers();});
    });

    it('should render the menu tray in the portal container', async () => {
      windowSpy.mockImplementation(() => 700);
      tree = render(
        <App />
      );

      let button = tree.getByRole('button');
      await user.click(button);

      expect(tree.getByRole('menu').closest('[data-testid="custom-container"]')).toBe(tree.getByTestId('custom-container'));
    });
  });
});

function SelectionStatic(props) {
  let {selectionMode = 'single'} = props;
  let [selected, setSelected] = React.useState(new Set());
  return (
    <Provider theme={theme}>
      <MenuTrigger>
        <Button>Menu Button</Button>
        <Menu
          aria-label="Test"
          selectionMode={selectionMode}
          selectedKeys={selected}
          onSelectionChange={setSelected}>
          <Item id="foo">Foo</Item>
          <Item id="bar">Bar</Item>
          <Item id="baz">Baz</Item>
          <Item id="fizz">Fizz</Item>
        </Menu>
      </MenuTrigger>
    </Provider>
  );
}

let setup = () => {
  let offsetWidth, offsetHeight;
  // eslint-disable-next-line no-unused-vars
  let windowSpy;
  let originalScrollIntoView = window.HTMLElement.prototype.scrollIntoView;

  beforeAll(function () {
    offsetWidth = jest.spyOn(window.HTMLElement.prototype, 'offsetWidth', 'get').mockImplementation(() => 1000);
    offsetHeight = jest.spyOn(window.HTMLElement.prototype, 'offsetHeight', 'get').mockImplementation(() => 1000);
    window.HTMLElement.prototype.scrollIntoView = jest.fn();
    simulateDesktop();
    jest.useFakeTimers();
  });

  beforeEach(() => {
    windowSpy = jest.spyOn(window.screen, 'width', 'get').mockImplementation(() => 1024);
  });

  afterEach(() => {
    act(() => jest.runAllTimers());
  });

  afterAll(function () {
    offsetWidth.mockRestore();
    offsetHeight.mockRestore();
    window.HTMLElement.prototype.scrollIntoView = originalScrollIntoView;
    jest.useRealTimers();
  });
};

AriaMenuTests({
  prefix: 'rspv3-static',
  setup,
  renderers: {
    standard: () => render(
      <Provider theme={theme}>
        <MenuTrigger>
          <Button variant="primary">
            {triggerText}
          </Button>
          <Menu>
            <Item id="1">One</Item>
            <Item id="2">Two</Item>
            <Item id="3">Three</Item>
          </Menu>
        </MenuTrigger>
      </Provider>
    ),
    disabledTrigger: () => render(
      <Provider theme={theme}>
        <MenuTrigger>
          <Button isDisabled variant="primary">
            {triggerText}
          </Button>
          <Menu>
            <Item id="1">One</Item>
            <Item id="2">Two</Item>
            <Item id="3">Three</Item>
          </Menu>
        </MenuTrigger>
      </Provider>
    ),
    singleSelection: () => render(
      <SelectionStatic />
    ),
    multipleSelection: () => render(
      <SelectionStatic selectionMode="multiple" />
    ),
    siblingFocusableElement: () => render(
      <Provider theme={theme}>
        <input aria-label="before" />
        <MenuTrigger>
          <Button variant="primary">
            {triggerText}
          </Button>
          <Menu>
            <Item id="1">One</Item>
            <Item id="2">Two</Item>
            <Item id="3">Three</Item>
          </Menu>
        </MenuTrigger>
        <input aria-label="after" />
      </Provider>
    ),
    multipleMenus: () => render(
      <Provider theme={theme}>
        <MenuTrigger>
          <Button variant="primary">
            Menu Button1
          </Button>
          <Menu aria-label="Test1">
            <Item id="1">One</Item>
            <Item id="2">Two</Item>
            <Item id="3">Three</Item>
          </Menu>
        </MenuTrigger>
        <MenuTrigger>
          <Button variant="primary">
            Menu Button2
          </Button>
          <Menu aria-label="Test2">
            <Item id="1">One</Item>
            <Item id="2">Two</Item>
            <Item id="3">Three</Item>
          </Menu>
        </MenuTrigger>
      </Provider>
    ),
    submenus: () => render(
      <Provider theme={theme}>
        <MenuTrigger>
          <Button aria-label="Menu">☰</Button>
          <Menu>
            <Item id="open">Open</Item>
            <Item id="rename">Rename…</Item>
            <Item id="duplicate">Duplicate</Item>
            <SubmenuTrigger>
              <Item id="share">Share…</Item>
              <Menu>
                <SubmenuTrigger>
                  <Item id="email">Email…</Item>
                  <Menu>
                    <Item id="work">Work</Item>
                    <Item id="personal">Personal</Item>
                  </Menu>
                </SubmenuTrigger>
                <Item id="sms">SMS</Item>
                <Item id="twitter">Twitter</Item>
              </Menu>
            </SubmenuTrigger>
            <Item id="delete">Delete…</Item>
          </Menu>
        </MenuTrigger>
      </Provider>
    )
  }
});


let dynamicSubmenu = [
  {name: 'Lvl 1 Item 1'},
  {name: 'Lvl 1 Item 2', children: [
    {name: 'Lvl 2 Item 1'},
    {name: 'Lvl 2 Item 2'},
    {name: 'Lvl 2 Item 3', children: [
      {name: 'Lvl 3 Item 1'},
      {name: 'Lvl 3 Item 2'},
      {name: 'Lvl 3 Item 3'}
    ]}
  ]},
  {name: 'Lvl 1 Item 3'}
];

let dynamicRenderFunc = (item) => {
  if (item.children) {
    return (
      <SubmenuTrigger>
        <Item key={item.name}>{item.name}</Item>
        <Menu items={item.children} onAction={action(`${item.name} onAction`)}>
          {(item) => dynamicRenderFunc(item)}
        </Menu>
      </SubmenuTrigger>
    );
  } else {
    return <Item key={item.name}>{item.name}</Item>;
  }
};


let ariaWithSection = [
  {name: 'Heading 1', children: [
    {name: 'Foo'},
    {name: 'Bar'},
    {name: 'Baz'},
    {name: 'Fizz'}
  ]}
];

AriaMenuTests({
  prefix: 'rspv3-dynamic',
  setup,
  renderers: {
    standard: () => render(
      <Provider theme={theme}>
        <MenuTrigger>
          <Button variant="primary">
            {triggerText}
          </Button>
          <Menu items={ariaWithSection}>
            {item => (
              <Section key={item.name} items={item.children} title={item.name}>
                {item => <Item key={item.name} childItems={item.children}>{item.name}</Item>}
              </Section>
            )}
          </Menu>
        </MenuTrigger>
      </Provider>
    ),
    disabledTrigger: () => render(
      <Provider theme={theme}>
        <MenuTrigger>
          <Button isDisabled variant="primary">
            {triggerText}
          </Button>
          <Menu items={ariaWithSection}>
            {item => (
              <Section key={item.name} items={item.children} title={item.name}>
                {item => <Item key={item.name} childItems={item.children}>{item.name}</Item>}
              </Section>
            )}
          </Menu>
        </MenuTrigger>
      </Provider>
    ),
    singleSelection: () => render(
      <SelectionStatic />
    ),
    multipleSelection: () => render(
      <SelectionStatic selectionMode="multiple" />
    ),
    siblingFocusableElement: () => render(
      <Provider theme={theme}>
        <input aria-label="before" />
        <MenuTrigger>
          <Button variant="primary">
            {triggerText}
          </Button>
          <Menu items={ariaWithSection}>
            {item => (
              <Section key={item.name} items={item.children} title={item.name}>
                {item => <Item key={item.name} childItems={item.children}>{item.name}</Item>}
              </Section>
            )}
          </Menu>
        </MenuTrigger>
        <input aria-label="after" />
      </Provider>
    ),
    multipleMenus: () => render(
      <Provider theme={theme}>
        <MenuTrigger>
          <Button variant="primary">
            Menu Button1
          </Button>
          <Menu items={ariaWithSection} aria-label="Test1">
            {item => (
              <Section key={item.name} items={item.children} title={item.name}>
                {item => <Item key={item.name} childItems={item.children}>{item.name}</Item>}
              </Section>
            )}
          </Menu>
        </MenuTrigger>
        <MenuTrigger>
          <Button variant="primary">
            Menu Button2
          </Button>
          <Menu items={ariaWithSection} aria-label="Test2">
            {item => (
              <Section key={item.name} items={item.children} title={item.name}>
                {item => <Item key={item.name} childItems={item.children}>{item.name}</Item>}
              </Section>
            )}
          </Menu>
        </MenuTrigger>
      </Provider>
    ),
    submenus: () => render(
      <Provider theme={theme}>
        <MenuTrigger>
          <Button aria-label="Menu">☰</Button>
          <Menu items={dynamicSubmenu}>
            {(item) => dynamicRenderFunc(item)}
          </Menu>
        </MenuTrigger>
      </Provider>
    )
  }
});

let ControlledStandard = (props) => {
  let {selectionMode = 'single'} = props;
  let [isOpen, setOpen] = React.useState(false);
  let [selected, setSelected] = React.useState(new Set());
  return (
    <Provider theme={theme}>
      <MenuTrigger isOpen={isOpen} onOpenChange={setOpen}>
        <Button variant="primary">
          {triggerText}
        </Button>
        <Menu selectedKeys={selected} onSelectionChange={setSelected} selectionMode={selectionMode}>
          <Item id="1">One</Item>
          <Item id="2">Two</Item>
          <Item id="3">Three</Item>
          <Item id="4">Four</Item>
        </Menu>
      </MenuTrigger>
    </Provider>
  );
};

AriaMenuTests({
  prefix: 'rspv3-controlled-open',
  setup,
  renderers: {
    standard: () => render(
      <ControlledStandard selectionMode="none" />
    ),
    singleSelection: () => render(
      <ControlledStandard />
    ),
    multipleSelection: () => render(
      <ControlledStandard selectionMode="multiple" />
    )
  }
});
<|MERGE_RESOLUTION|>--- conflicted
+++ resolved
@@ -150,80 +150,6 @@
     }
   }
 
-<<<<<<< HEAD
-  it.each`
-    Name             | Component      | props
-    ${'MenuTrigger'} | ${MenuTrigger} | ${{}}
-  `('$Name has default behavior (button renders, menu is closed)', function ({Component}) {
-    let tree = renderComponent(Component);
-    let menuTester = testUtilUser.createTester('Menu', {root: tree.container});
-    let triggerButton = menuTester.trigger;
-
-    expect(triggerButton).toBeInTheDocument();
-    expect(triggerButton).toHaveAttribute('aria-haspopup', 'true');
-
-    let buttonText = within(triggerButton).getByText(triggerText);
-    expect(buttonText).toBeInTheDocument();
-
-    expect(menuTester.menu).not.toBeInTheDocument();
-
-    expect(triggerButton).toHaveAttribute('aria-expanded', 'false');
-    expect(triggerButton).toHaveAttribute('type', 'button');
-  });
-
-  it.each`
-    Name             | Component      | props
-    ${'MenuTrigger'} | ${MenuTrigger} | ${{onOpenChange}}
-  `('$Name toggles the menu display on button click', async function ({Component, props}) {
-    await verifyMenuToggle(Component, props, {}, async (button) => await user.click(button));
-  });
-
-  it.each`
-    Name             | Component      | props
-    ${'MenuTrigger'} | ${MenuTrigger} | ${{onOpenChange}}
-  `('$Name will not close the menu when mousing over the trigger again without lifting press', function ({Component, props}) {
-    let tree = renderComponent(Component, props, {});
-    let triggerButton = tree.getByRole('button');
-    fireEvent.mouseEnter(triggerButton);
-    fireEvent.mouseDown(triggerButton, {detail: 1});
-    fireEvent.mouseLeave(triggerButton);
-    fireEvent.mouseEnter(triggerButton);
-    fireEvent.mouseUp(triggerButton, {detail: 1});
-
-    expect(onOpenChange).toBeCalledTimes(1);
-  });
-
-  // Enter and Space keypress tests are ommitted since useMenuTrigger doesn't have space and enter cases in it's key down
-  // since usePress handles those cases
-
-  it.each`
-    Name             | Component      | props
-    ${'MenuTrigger'} | ${MenuTrigger} | ${{onOpenChange}}
-  `('$Name can toggle the menu display via ArrowUp key', async function ({Component, props}) {
-    await verifyMenuToggle(Component, props, {}, (button, menu) => {
-      if (!menu) {
-        fireEvent.keyDown(button, {key: 'ArrowUp', code: 38, charCode: 38});
-      } else {
-        fireEvent.keyDown(menu, {key: 'Escape'});
-      }
-    });
-  });
-
-  it.each`
-    Name             | Component      | props
-    ${'MenuTrigger'} | ${MenuTrigger} | ${{onOpenChange}}
-  `('$Name can toggle the menu display via ArrowDown key', async function ({Component, props}) {
-    await verifyMenuToggle(Component, props, {}, (button, menu) => {
-      if (!menu) {
-        fireEvent.keyDown(button, {key: 'ArrowDown', code: 40, charCode: 40});
-      } else {
-        fireEvent.keyDown(menu, {key: 'Escape'});
-      }
-    });
-  });
-
-=======
->>>>>>> 993de98a
   // New functionality in v3
   it.each`
     Name             | Component      | props
@@ -264,122 +190,6 @@
     expect(onOpenChange).toBeCalledTimes(1);
   });
 
-<<<<<<< HEAD
-  it.each`
-    Name             | Component      | props
-    ${'MenuTrigger'} | ${MenuTrigger} | ${{onOpenChange}}
-  `('$Name does not trigger on disabled button', async function ({Component, props}) {
-    let tree = renderComponent(Component, props, {}, {isDisabled: true});
-    let menuTester = testUtilUser.createTester('Menu', {root: tree.container});
-    await menuTester.open();
-    act(() => {jest.runAllTimers();});
-    let menu = menuTester.menu;
-    expect(menu).not.toBeInTheDocument();
-    expect(onOpenChange).toBeCalledTimes(0);
-  });
-
-  describe('default focus behavior', function () {
-    it.each`
-      Name             | Component      | props
-      ${'MenuTrigger'} | ${MenuTrigger} | ${{}}
-    `('$Name autofocuses the selected item on menu open', async function ({Component, props}) {
-      let tree = renderComponent(Component, props, {selectedKeys: ['Bar'], selectionMode: 'single'});
-      act(() => {jest.runAllTimers();});
-      let menuTester = testUtilUser.createTester('Menu', {root: tree.container});
-      let button = menuTester.trigger;
-      await menuTester.open();
-      let menu = menuTester.menu;
-      expect(menu).toBeInTheDocument();
-      let menuItems = menuTester.options();
-      let selectedItem = menuItems[1];
-      expect(selectedItem).toBe(document.activeElement);
-      await menuTester.close();
-
-      expect(menu).not.toBeInTheDocument();
-
-      // Opening menu via down arrow still autofocuses the selected item
-      menuTester.setInteractionType('keyboard');
-      fireEvent.keyDown(button, {key: 'ArrowDown', code: 40, charCode: 40});
-      fireEvent.keyUp(button, {key: 'ArrowDown', code: 40, charCode: 40});
-      menuItems = menuTester.options();
-      selectedItem = menuItems[1];
-      expect(selectedItem).toBe(document.activeElement);
-      await menuTester.close();
-      expect(menu).not.toBeInTheDocument();
-
-      // Opening menu via up arrow still autofocuses the selected item
-      fireEvent.keyDown(button, {key: 'ArrowUp', code: 38, charCode: 38});
-      menuItems = menuTester.options();
-      selectedItem = menuItems[1];
-      expect(selectedItem).toBe(document.activeElement);
-    });
-
-    it.each`
-      Name             | Component      | props
-      ${'MenuTrigger'} | ${MenuTrigger} | ${{}}
-    `('$Name focuses the last item on ArrowUp if there isn\'t a selected item', function ({Component, props}) {
-      let tree = renderComponent(Component, props, {});
-      let button = tree.getByRole('button');
-      fireEvent.keyDown(button, {key: 'ArrowUp', code: 38, charCode: 38});
-      let menu = tree.getByRole('menu');
-      let menuItems = within(menu).getAllByRole('menuitem');
-      let selectedItem = menuItems[menuItems.length - 1];
-      expect(selectedItem).toBe(document.activeElement);
-    });
-
-    it.each`
-      Name             | Component      | props
-      ${'MenuTrigger'} | ${MenuTrigger} | ${{}}
-    `('$Name focuses the first item on ArrowDown if there isn\'t a selected item', function ({Component, props}) {
-      let tree = renderComponent(Component, props, {});
-      let button = tree.getByRole('button');
-      fireEvent.keyDown(button, {key: 'ArrowDown', code: 40, charCode: 40});
-      let menu = tree.getByRole('menu');
-      let menuItems = within(menu).getAllByRole('menuitem');
-      let selectedItem = menuItems[0];
-      expect(selectedItem).toBe(document.activeElement);
-    });
-
-    it.each`
-      Name             | Component      | props
-      ${'MenuTrigger'} | ${MenuTrigger} | ${{}}
-    `('$Name moves focus via ArrowDown and ArrowUp', function ({Component, props}) {
-      let tree = render(
-        <Provider theme={theme}>
-          <div data-testid="scrollable">
-            <MenuTrigger>
-              <Button>
-                {triggerText}
-              </Button>
-              <Menu>
-                <Item key="1">One</Item>
-                <Item key="">Two</Item>
-                <Item key="3">Three</Item>
-              </Menu>
-            </MenuTrigger>
-          </div>
-        </Provider>
-      );
-
-      let menuTester = testUtilUser.createTester('Menu', {root: tree.container});
-      fireEvent.keyDown(menuTester.trigger, {key: 'ArrowDown', code: 40, charCode: 40});
-
-      let selectedItem = menuTester.options()[0];
-      expect(selectedItem).toBe(document.activeElement);
-
-      fireEvent.keyDown(menuTester.menu, {key: 'ArrowDown', code: 40, charCode: 40});
-      expect(menuTester.options()[1]).toBe(document.activeElement);
-
-      fireEvent.keyDown(menuTester.menu, {key: 'ArrowDown', code: 40, charCode: 40});
-      expect(menuTester.options()[2]).toBe(document.activeElement);
-
-      fireEvent.keyDown(menuTester.menu, {key: 'ArrowUp', code: 38, charCode: 38});
-      expect(menuTester.options()[1]).toBe(document.activeElement);
-    });
-  });
-
-=======
->>>>>>> 993de98a
   describe('menu popover closing behavior', function () {
     let tree;
     afterEach(() => {
@@ -399,74 +209,7 @@
       act(() => {jest.runAllTimers();}); // FocusScope raf
     }
 
-<<<<<<< HEAD
-    it.each`
-      Name             | Component      | props
-      ${'MenuTrigger'} | ${MenuTrigger} | ${{onOpenChange}}
-    `('$Name closes the menu upon clicking escape key', async function ({Component, props}) {
-      tree = renderComponent(Component, props);
-      let menuTester = testUtilUser.createTester('Menu', {root: tree.container});
-      menuTester.setInteractionType('keyboard');
-      await menuTester.open();
-
-      let menu = menuTester.menu;
-      await menuTester.close();
-      expect(menu).not.toBeInTheDocument();
-      expect(document.activeElement).toBe(menuTester.trigger);
-    });
-
-    it.each`
-      Name             | Component      | props
-      ${'MenuTrigger'} | ${MenuTrigger} | ${{onOpenChange}}
-    `('$Name does not clear selection with escape', async function ({Component, props}) {
-      let onSelectionChange = jest.fn();
-      tree = renderComponent(Component, props, {selectionMode: 'multiple', defaultSelectedKeys: ['Foo'], onSelectionChange});
-      let menuTester = testUtilUser.createTester('Menu', {root: tree.container});
-      await menuTester.open();
-      expect(onSelectionChange).not.toHaveBeenCalled();
-
-      let menu = menuTester.menu;
-      expect(menuTester.options()[0]).toHaveAttribute('aria-checked', 'true');
-      fireEvent.keyDown(menu, {key: 'Escape', code: 27, charCode: 27});
-      act(() => {jest.runAllTimers();}); // FocusScope useLayoutEffect cleanup
-      act(() => {jest.runAllTimers();}); // FocusScope raf
-      expect(menu).not.toBeInTheDocument();
-      expect(document.activeElement).toBe(menuTester.trigger);
-      expect(onSelectionChange).not.toHaveBeenCalled();
-
-      // reopen and make sure we still have the selection
-      await menuTester.open();
-      expect(onSelectionChange).not.toHaveBeenCalled();
-
-      menu = menuTester.menu;
-      expect(menuTester.options()[0]).toHaveAttribute('aria-checked', 'true');
-      expect(menu).toBeInTheDocument();
-      fireEvent.keyDown(menu, {key: 'Escape', code: 27, charCode: 27});
-      expect(onSelectionChange).not.toHaveBeenCalled();
-    });
-
-    it.each`
-      Name             | Component      | props
-      ${'MenuTrigger'} | ${MenuTrigger} | ${{onOpenChange}}
-    `('$Name closes the menu upon clicking outside the menu', async function ({Component, props}) {
-      tree = renderComponent(Component, props);
-      let button = tree.getByRole('button');
-      await user.click(button);
-      act(() => {jest.runAllTimers();});
-
-      let menu = tree.getByRole('menu');
-      expect(menu).toBeInTheDocument();
-      fireEvent.mouseDown(document.body);
-      fireEvent.mouseUp(document.body);
-      act(() => {jest.runAllTimers();}); // FocusScope useLayoutEffect cleanup
-      act(() => {jest.runAllTimers();}); // FocusScope raf
-      expect(menu).not.toBeInTheDocument();
-      expect(document.activeElement).toBe(button);
-    });
-
-=======
     // TODO: Implement in RAC
->>>>>>> 993de98a
     it.each`
       Name             | Component      | props
       ${'MenuTrigger'} | ${MenuTrigger} | ${{onOpenChange, closeOnSelect: false}}
@@ -526,21 +269,6 @@
 
     it.each`
       Name                      | Component      | props | menuProps
-<<<<<<< HEAD
-      ${'MenuTrigger multiple'} | ${MenuTrigger} | ${{}} | ${{selectionMode: 'multiple'}}
-    `('$Name doesn\'t close menu on item selection via mouse with multiple selection', async function ({Component, props, menuProps}) {
-      tree = renderComponent(Component, props, menuProps);
-      await openAndTriggerMenuItem(tree, props.role, menuProps.selectionMode, async (item) => await user.click(item));
-
-      let menu = tree.getByRole('menu');
-      expect(menu).toBeInTheDocument();
-    });
-
-    it.each`
-      Name                      | Component      | props | menuProps
-      ${'MenuTrigger single'}   | ${MenuTrigger} | ${{}} | ${{selectionMode: 'single', onClose}}
-=======
->>>>>>> 993de98a
       ${'MenuTrigger multiple'} | ${MenuTrigger} | ${{closeOnSelect: true}} | ${{selectionMode: 'multiple', onClose}}
     `('$Name closes on menu item selection if toggled by mouse click', async function ({Component, props, menuProps}) {
       tree = renderComponent(Component, props, menuProps);
@@ -552,168 +280,6 @@
       expect(onClose).toHaveBeenCalledTimes(1);
     });
 
-<<<<<<< HEAD
-    it.each`
-      Name                      | Component      | props | menuProps
-      ${'MenuTrigger single'}   | ${MenuTrigger} | ${{}} | ${{selectionMode: 'single', onClose}}
-      ${'MenuTrigger multiple'} | ${MenuTrigger} | ${{}} | ${{selectionMode: 'multiple', onClose}}
-      ${'MenuTrigger none'}     | ${MenuTrigger} | ${{}} | ${{selectionMode: 'none', onClose}}
-    `('$Name closes on menu item selection if toggled by ENTER key', async function ({Component, props, menuProps}) {
-      tree = renderComponent(Component, props, menuProps);
-      await openAndTriggerMenuItem(tree, props.role, menuProps.selectionMode, (item) => fireEvent.keyDown(item, {key: 'Enter', code: 13, charCode: 13}));
-
-      let menu = tree.queryByRole('menu');
-      expect(menu).toBeNull();
-      expect(document.activeElement).toBe(tree.getByRole('button'));
-      expect(onClose).toHaveBeenCalledTimes(1);
-    });
-
-    it.each`
-      Name                      | Component      | props | menuProps
-      ${'MenuTrigger single'}   | ${MenuTrigger} | ${{}} | ${{selectionMode: 'single', onClose}}
-      ${'MenuTrigger multiple'} | ${MenuTrigger} | ${{}} | ${{selectionMode: 'multiple', onClose}}
-    `('$Name doesn\'t close on menu item selection if toggled by SPACE key (all selection modes except "none")', async function ({Component, props, menuProps}) {
-      tree = renderComponent(Component, props, menuProps);
-      await openAndTriggerMenuItem(tree, props.role, menuProps.selectionMode, (item) => fireEvent.keyDown(item, {key: ' ', code: 32, charCode: 32}));
-
-      let menu = tree.queryByRole('menu');
-      expect(menu).toBeInTheDocument();
-      expect(onClose).toHaveBeenCalledTimes(0);
-    });
-
-    it.each`
-      Name                  | Component      | props | menuProps
-      ${'MenuTrigger none'} | ${MenuTrigger} | ${{}} | ${{selectionMode: 'none', onClose}}
-    `('$Name closes on menu item selection if toggled by SPACE key (selectionMode=none)', async function ({Component, props, menuProps}) {
-      tree = renderComponent(Component, props, menuProps);
-      await openAndTriggerMenuItem(tree, props.role, menuProps.selectionMode, (item) => fireEvent.keyDown(item, {key: ' ', code: 32, charCode: 32}));
-
-      let menu = tree.queryByRole('menu');
-      expect(menu).toBeNull();
-      expect(document.activeElement).toBe(tree.getByRole('button'));
-      expect(onClose).toHaveBeenCalledTimes(1);
-    });
-
-    it.each`
-      Name             | Component      | props
-      ${'MenuTrigger'} | ${MenuTrigger} | ${{onOpenChange, onClose}}
-    `('$Name closes the menu when blurring the menu', async function ({Component, props}) {
-      tree = renderComponent(Component, props, {});
-      expect(onOpenChange).toBeCalledTimes(0);
-      let button = tree.getByRole('button');
-      await user.click(button);
-      act(() => {jest.runAllTimers();});
-
-      let menu = tree.getByRole('menu');
-      expect(menu).toBeInTheDocument();
-      expect(onOpenChange).toBeCalledTimes(1);
-      expect(button).toHaveAttribute('aria-expanded', 'true');
-
-      act(() => {document.activeElement.blur();});
-      act(() => {jest.runAllTimers();});
-      expect(menu).not.toBeInTheDocument();
-      expect(button).toHaveAttribute('aria-expanded', 'false');
-      expect(onOpenChange).toBeCalledTimes(2);
-      expect(onClose).toHaveBeenCalledTimes(0);
-    });
-
-    it.each`
-      Name                      | Component      | props | menuProps
-      ${'MenuTrigger single'}   | ${MenuTrigger} | ${{}} | ${{selectionMode: 'single'}}
-      ${'MenuTrigger multiple'} | ${MenuTrigger} | ${{}} | ${{selectionMode: 'multiple'}}
-      ${'MenuTrigger none'}     | ${MenuTrigger} | ${{}} | ${{selectionMode: 'none'}}
-    `('$Name ignores repeating keyboard events', async function ({Component, props, menuProps}) {
-      tree = renderComponent(Component, props, menuProps);
-      await openAndTriggerMenuItem(tree, props.role, menuProps.selectionMode, (item) => fireEvent.keyDown(item, {key: 'Enter', code: 13, charCode: 13, repeat: true}));
-
-      let menu = tree.queryByRole('menu');
-      expect(menu).toBeInTheDocument();
-    });
-
-    it('tabs to the next element after the trigger and closes the menu', async function () {
-      tree = render(
-        <Provider theme={theme}>
-          <input data-testid="before-input" />
-          <MenuTrigger onOpenChange={onOpenChange}>
-            <Button>
-              {triggerText}
-            </Button>
-            <Menu items={withSection}>
-              {item => (
-                <Section key={item.name} items={item.children} title={item.name}>
-                  {item => <Item key={item.name} childItems={item.children}>{item.name}</Item>}
-                </Section>
-              )}
-            </Menu>
-          </MenuTrigger>
-          <input data-testid="after-input" />
-        </Provider>
-      );
-
-      let button = tree.getByRole('button');
-      await user.click(button);
-      act(() => {jest.runAllTimers();});
-
-      let menu = tree.getByRole('menu');
-      expect(menu).toBeInTheDocument();
-      expect(onOpenChange).toBeCalledTimes(1);
-      expect(button).toHaveAttribute('aria-expanded', 'true');
-
-      fireEvent.keyDown(document.activeElement, {key: 'Tab'});
-      act(() => {jest.runAllTimers();});
-
-      expect(document.activeElement).toBe(tree.getByTestId('after-input'));
-
-      expect(menu).not.toBeInTheDocument();
-      expect(button).toHaveAttribute('aria-expanded', 'false');
-      expect(onOpenChange).toBeCalledTimes(2);
-    });
-
-    it('should have a hidden dismiss button for screen readers', async function () {
-      let {getByRole, getAllByLabelText} = render(
-        <Provider theme={theme}>
-          <MenuTrigger onOpenChange={onOpenChange}>
-            <Button>
-              {triggerText}
-            </Button>
-            <Menu items={withSection}>
-              {item => (
-                <Section key={item.name} items={item.children} title={item.name}>
-                  {item => <Item key={item.name} childItems={item.children}>{item.name}</Item>}
-                </Section>
-              )}
-            </Menu>
-          </MenuTrigger>
-        </Provider>
-      );
-
-      let button = getByRole('button');
-      await user.click(button);
-      act(() => jest.runAllTimers());
-
-      let menu = getByRole('menu');
-      expect(menu).toBeInTheDocument();
-      expect(onOpenChange).toBeCalledTimes(1);
-      expect(button).toHaveAttribute('aria-expanded', 'true');
-
-      let buttons = getAllByLabelText('Dismiss');
-      expect(buttons.length).toBe(2);
-
-      act(() => {
-        fireEvent.click(buttons[0]);
-      });
-      act(() => {jest.runAllTimers();}); // FocusScope useLayoutEffect cleanup
-      act(() => {jest.runAllTimers();}); // FocusScope raf
-      expect(onOpenChange).toHaveBeenCalledTimes(2);
-
-      expect(menu).not.toBeInTheDocument();
-      expect(button).toHaveAttribute('aria-expanded', 'false');
-      expect(onOpenChange).toBeCalledTimes(2);
-      expect(document.activeElement).toBe(button);
-    });
-
-=======
->>>>>>> 993de98a
     it('should forward ref to the button', function () {
       let ref = React.createRef();
       let {getByRole} = render(
@@ -1556,4 +1122,4 @@
       <ControlledStandard selectionMode="multiple" />
     )
   }
-});
+});