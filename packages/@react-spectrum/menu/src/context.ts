/*
 * Copyright 2020 Adobe. All rights reserved.
 * This file is licensed to you under the Apache License, Version 2.0 (the "License");
 * you may not use this file except in compliance with the License. You may obtain a copy
 * of the License at http://www.apache.org/licenses/LICENSE-2.0
 *
 * Unless required by applicable law or agreed to in writing, software distributed under
 * the License is distributed on an "AS IS" BASIS, WITHOUT WARRANTIES OR REPRESENTATIONS
 * OF ANY KIND, either express or implied. See the License for the specific language
 * governing permissions and limitations under the License.
 */

import {DOMProps, FocusStrategy, HoverEvents, PressEvents} from '@react-types/shared';
import {MenuTreeState, MenuTriggerState} from '@react-stately/menu';
import React, {HTMLAttributes, MutableRefObject, RefObject, useContext} from 'react';
import {TreeState} from '@react-stately/tree';

export interface MenuContextValue extends Omit<HTMLAttributes<HTMLElement>, 'autoFocus' | 'onKeyDown'> {
  onClose?: () => void,
  closeOnSelect?: boolean,
  shouldFocusWrap?: boolean,
  autoFocus?: boolean | FocusStrategy,
<<<<<<< HEAD
  ref?: MutableRefObject<HTMLUListElement>,
  state?: MenuTriggerState,
  menuTreeState?: MenuTreeState,
  onKeyDown?: (e: KeyboardEvent) => void,
  onBackButtonPress?: () => void
=======
  ref?: MutableRefObject<HTMLDivElement>,
  state?: MenuTriggerState
>>>>>>> d5186e1c
}

export const MenuContext = React.createContext<MenuContextValue>({});

export function useMenuContext(): MenuContextValue {
  return useContext(MenuContext);
}

export interface SubMenuTriggerContextValue extends DOMProps, Pick<PressEvents, 'onPressStart' | 'onPress'>, Pick<HoverEvents, 'onHoverChange'> {
  isUnavailable?: boolean,
<<<<<<< HEAD
  triggerRef?: MutableRefObject<HTMLLIElement>,
  'aria-expanded'?: boolean | 'true' | 'false',
  'aria-controls'?: string,
  'aria-haspopup'?: 'dialog' | 'menu',
  onKeyDown?: (e: KeyboardEvent) => void
=======
  triggerRef?: MutableRefObject<HTMLElement>
>>>>>>> d5186e1c
}

export const SubMenuTriggerContext = React.createContext<SubMenuTriggerContextValue | undefined>(undefined);

export function useSubMenuTriggerContext(): SubMenuTriggerContextValue {
  return useContext(SubMenuTriggerContext);
}

export interface MenuStateContextValue<T> {
  state?: TreeState<T>,
<<<<<<< HEAD
  popoverContainerRef?: RefObject<HTMLElement>,
  trayContainerRef?: RefObject<HTMLElement>,
  menu?: RefObject<HTMLUListElement>,
  menuTreeState?: MenuTreeState
=======
  container?: RefObject<HTMLElement>,
  menu?: RefObject<HTMLDivElement>
>>>>>>> d5186e1c
}

export const MenuStateContext = React.createContext<MenuStateContextValue<any>>(undefined);

export function useMenuStateContext<T>(): MenuStateContextValue<T> {
  return useContext(MenuStateContext);
}<|MERGE_RESOLUTION|>--- conflicted
+++ resolved
@@ -20,16 +20,11 @@
   closeOnSelect?: boolean,
   shouldFocusWrap?: boolean,
   autoFocus?: boolean | FocusStrategy,
-<<<<<<< HEAD
-  ref?: MutableRefObject<HTMLUListElement>,
+  ref?: MutableRefObject<HTMLDivElement>,
   state?: MenuTriggerState,
   menuTreeState?: MenuTreeState,
   onKeyDown?: (e: KeyboardEvent) => void,
   onBackButtonPress?: () => void
-=======
-  ref?: MutableRefObject<HTMLDivElement>,
-  state?: MenuTriggerState
->>>>>>> d5186e1c
 }
 
 export const MenuContext = React.createContext<MenuContextValue>({});
@@ -40,15 +35,11 @@
 
 export interface SubMenuTriggerContextValue extends DOMProps, Pick<PressEvents, 'onPressStart' | 'onPress'>, Pick<HoverEvents, 'onHoverChange'> {
   isUnavailable?: boolean,
-<<<<<<< HEAD
-  triggerRef?: MutableRefObject<HTMLLIElement>,
+  triggerRef?: MutableRefObject<HTMLElement>,
   'aria-expanded'?: boolean | 'true' | 'false',
   'aria-controls'?: string,
   'aria-haspopup'?: 'dialog' | 'menu',
   onKeyDown?: (e: KeyboardEvent) => void
-=======
-  triggerRef?: MutableRefObject<HTMLElement>
->>>>>>> d5186e1c
 }
 
 export const SubMenuTriggerContext = React.createContext<SubMenuTriggerContextValue | undefined>(undefined);
@@ -59,15 +50,10 @@
 
 export interface MenuStateContextValue<T> {
   state?: TreeState<T>,
-<<<<<<< HEAD
   popoverContainerRef?: RefObject<HTMLElement>,
   trayContainerRef?: RefObject<HTMLElement>,
-  menu?: RefObject<HTMLUListElement>,
+  menu?: RefObject<HTMLDivElement>,
   menuTreeState?: MenuTreeState
-=======
-  container?: RefObject<HTMLElement>,
-  menu?: RefObject<HTMLDivElement>
->>>>>>> d5186e1c
 }
 
 export const MenuStateContext = React.createContext<MenuStateContextValue<any>>(undefined);
