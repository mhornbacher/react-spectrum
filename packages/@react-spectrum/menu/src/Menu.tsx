/*
 * Copyright 2020 Adobe. All rights reserved.
 * This file is licensed to you under the Apache License, Version 2.0 (the "License");
 * you may not use this file except in compliance with the License. You may obtain a copy
 * of the License at http://www.apache.org/licenses/LICENSE-2.0
 *
 * Unless required by applicable law or agreed to in writing, software distributed under
 * the License is distributed on an "AS IS" BASIS, WITHOUT WARRANTIES OR REPRESENTATIONS
 * OF ANY KIND, either express or implied. See the License for the specific language
 * governing permissions and limitations under the License.
 */

import {ActionButton} from '@react-spectrum/button';
import ArrowDownSmall from '@spectrum-icons/ui/ArrowDownSmall';
import {classNames, useDOMRef, useIsMobileDevice, useStyleProps} from '@react-spectrum/utils';
import {DOMRef} from '@react-types/shared';
import {Flex} from '@react-spectrum/layout';
import {FocusScope} from '@react-aria/focus';
// @ts-ignore
import intlMessages from '../intl/*.json';
import {MenuContext, MenuStateContext, useMenuStateContext} from './context';
import {MenuItem} from './MenuItem';
import {MenuSection} from './MenuSection';
import {mergeProps, useLayoutEffect, useSyncRef} from '@react-aria/utils';
import React, {ReactElement, useContext, useRef, useState} from 'react';
import {SpectrumMenuProps} from '@react-types/menu';
import styles from '@adobe/spectrum-css-temp/components/menu/vars.css';
import {useLocale, useLocalizedStringFormatter} from '@react-aria/i18n';
import {useMenu} from '@react-aria/menu';
import {useTreeState} from '@react-stately/tree';

<<<<<<< HEAD
function Menu<T extends object>(props: SpectrumMenuProps<T>, ref: DOMRef<HTMLUListElement>) {
  let isSubMenu = true;
  let stringFormatter = useLocalizedStringFormatter(intlMessages);
=======
function Menu<T extends object>(props: SpectrumMenuProps<T>, ref: DOMRef<HTMLDivElement>) {
>>>>>>> d5186e1c
  let contextProps = useContext(MenuContext);
  let parentMenuContext = useMenuStateContext();
  let {menuTreeState, state: parentMenuTreeState} = parentMenuContext || {};
  if (!parentMenuContext) {
    menuTreeState = contextProps.menuTreeState;
    isSubMenu = false;
  }
  let completeProps = {
    ...mergeProps(contextProps, props)
  };
  let domRef = useDOMRef(ref);
  let popoverContainerRef = useRef(null);
  let trayContainerRef = useRef(null);
  let state = useTreeState(completeProps);
  let {menuProps} = useMenu(completeProps, state, domRef);
  let {styleProps} = useStyleProps(completeProps);
  useSyncRef(contextProps, domRef);
  let {direction} = useLocale();

  let [leftOffset, setLeftOffset] = useState({left: 0});
  useLayoutEffect(() => {
    let {left} = popoverContainerRef.current.getBoundingClientRect();
    setLeftOffset({left: -1 * left});
  }, []);

  let isMobile = useIsMobileDevice();
  let hasOpenSubMenu = state.expandedKeys.size > 0;
  let trayStyles = {
    ...(hasOpenSubMenu && {
      display: 'none'
    }),
    width: '100%'
  };

  let backButtonText = parentMenuTreeState?.collection.getItem(menuTreeState.expandedKeysStack.slice(-1)[0])?.textValue;
  let backButtonLabel = stringFormatter.format('backButton', {
    prevMenuButton: backButtonText
  });
  // TODO: add slide transition
  return (
    <MenuStateContext.Provider value={{popoverContainerRef, trayContainerRef, menu: domRef, menuTreeState, state}}>
      {/* TODO: this is a tray container for the base menu, each sub menu should also have the same so that we can still have the proper MenuState context nesting? */}
      <div ref={trayContainerRef} />
      <FocusScope contain={state.expandedKeys.size > 0}>
<<<<<<< HEAD
        {/* TODO: move the below styles into spectrum css */}
        <div style={{overflow: 'hidden', maxHeight: '100%', display: 'inline-flex', flexDirection: 'column', borderRadius: 'var(--spectrum-alias-border-radius-regular)', ...(isMobile && trayStyles)}}>
          {isMobile && isSubMenu && state.expandedKeys.size === 0 && (
            // TODO: check labeling with team and get translated strings
            <Flex marginStart="size-10">
              {/* TODO: should it even have the same styles of ActionButton (press down styles)? Should label be part of the button? */}
              <ActionButton
                aria-label={backButtonLabel}
                isQuiet
                onPress={contextProps.onBackButtonPress}>
                {/* We don't have a ArrowLeftSmall so make due with ArrowDownSmall and transforms */}
                {direction === 'rtl' ? <ArrowDownSmall UNSAFE_style={{rotate: '270deg'}} /> : <ArrowDownSmall UNSAFE_style={{rotate: '90deg'}} />}
              </ActionButton>
              {/* TODO move styles to menu css,  --spectrum-heading-subtitle3-text-color is the color, weight is var(--spectrum-global-font-weight-bold) here */}
              <span style={{display: 'flex', marginTop: '7px', fontWeight: 700, color: 'var(--spectrum-global-color-gray-900)'}}>{backButtonText}</span>
            </Flex>
          )}
          <ul
=======
        <div style={{overflow: 'hidden', maxHeight: '100%', display: 'inline-flex', borderRadius: 'var(--spectrum-alias-border-radius-regular)'}}>
          <div
>>>>>>> d5186e1c
            {...menuProps}
            {...styleProps}
            ref={domRef}
            className={
              classNames(
                styles,
                'spectrum-Menu',
                styleProps.className
              )
            }>
            {[...state.collection].map(item => {
              if (item.type === 'section') {
                return (
                  <MenuSection
                    key={item.key}
                    item={item}
                    state={state}
                    onAction={completeProps.onAction} />
                );
              }

              let menuItem = (
                <MenuItem
                  key={item.key}
                  item={item}
                  state={state}
                  onAction={completeProps.onAction} />
              );

              if (item.wrapper) {
                menuItem = item.wrapper(menuItem);
              }

              return menuItem;
            })}
          </div>
        </div>
        {/* Make the portal container for submenus wide enough so that the submenu items can render as wide as they need to be */}
        <div ref={popoverContainerRef} style={{width: '100vw', position: 'absolute', top: 0, ...leftOffset}} />
      </FocusScope>
    </MenuStateContext.Provider>
  );
}

/**
 * Menus display a list of actions or options that a user can choose.
 */
// forwardRef doesn't support generic parameters, so cast the result to the correct type
// https://stackoverflow.com/questions/58469229/react-with-typescript-generics-while-using-react-forwardref
const _Menu = React.forwardRef(Menu) as <T>(props: SpectrumMenuProps<T> & {ref?: DOMRef<HTMLDivElement>}) => ReactElement;
export {_Menu as Menu};<|MERGE_RESOLUTION|>--- conflicted
+++ resolved
@@ -29,13 +29,9 @@
 import {useMenu} from '@react-aria/menu';
 import {useTreeState} from '@react-stately/tree';
 
-<<<<<<< HEAD
-function Menu<T extends object>(props: SpectrumMenuProps<T>, ref: DOMRef<HTMLUListElement>) {
+function Menu<T extends object>(props: SpectrumMenuProps<T>, ref: DOMRef<HTMLDivElement>) {
   let isSubMenu = true;
   let stringFormatter = useLocalizedStringFormatter(intlMessages);
-=======
-function Menu<T extends object>(props: SpectrumMenuProps<T>, ref: DOMRef<HTMLDivElement>) {
->>>>>>> d5186e1c
   let contextProps = useContext(MenuContext);
   let parentMenuContext = useMenuStateContext();
   let {menuTreeState, state: parentMenuTreeState} = parentMenuContext || {};
@@ -80,7 +76,6 @@
       {/* TODO: this is a tray container for the base menu, each sub menu should also have the same so that we can still have the proper MenuState context nesting? */}
       <div ref={trayContainerRef} />
       <FocusScope contain={state.expandedKeys.size > 0}>
-<<<<<<< HEAD
         {/* TODO: move the below styles into spectrum css */}
         <div style={{overflow: 'hidden', maxHeight: '100%', display: 'inline-flex', flexDirection: 'column', borderRadius: 'var(--spectrum-alias-border-radius-regular)', ...(isMobile && trayStyles)}}>
           {isMobile && isSubMenu && state.expandedKeys.size === 0 && (
@@ -98,11 +93,7 @@
               <span style={{display: 'flex', marginTop: '7px', fontWeight: 700, color: 'var(--spectrum-global-color-gray-900)'}}>{backButtonText}</span>
             </Flex>
           )}
-          <ul
-=======
-        <div style={{overflow: 'hidden', maxHeight: '100%', display: 'inline-flex', borderRadius: 'var(--spectrum-alias-border-radius-regular)'}}>
           <div
->>>>>>> d5186e1c
             {...menuProps}
             {...styleProps}
             ref={domRef}
