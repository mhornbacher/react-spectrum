--- conflicted
+++ resolved
@@ -33,17 +33,12 @@
 
 // TODO: got rid of user provided ref support since it doesn't really make sense for submenus IMO
 function SubMenuTrigger(props: SubMenuTriggerProps) {
-<<<<<<< HEAD
-  let triggerRef = useRef(null);
-=======
   let triggerRef = useRef<HTMLDivElement>();
-  let menuRef = useRef<HTMLDivElement>();
->>>>>>> 5013ddd0
   let {
     children,
     targetKey
   } = props;
-  
+
   let [menuTrigger, menu] = React.Children.toArray(children);
   let {popoverContainerRef, trayContainerRef, menu: parentMenuRef, submenu: menuRef, menuTreeState, state} = useMenuStateContext();
   let subMenuTriggerState = useSubMenuTriggerState({triggerKey: targetKey}, {...menuTreeState, ...state});
