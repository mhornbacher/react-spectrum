--- conflicted
+++ resolved
@@ -128,11 +128,7 @@
         yield computeVisibleItems(newVisibleItems);
       }
     });
-<<<<<<< HEAD
   }, [listRef, setVisibleItems, showRoot, isMultiline, childArray.length]);
-=======
-  }, [childArray.length, setVisibleItems, showRoot, isMultiline]);
->>>>>>> 1d6bdd52
 
   useResizeObserver({ref: domRef, onResize: updateOverflow});
 
@@ -190,11 +186,7 @@
 
     return (
       <li
-<<<<<<< HEAD
-        key={isCurrent ? 'current' : key}
-=======
-        key={index}
->>>>>>> 1d6bdd52
+        key={isCurrent ? 'current' : index}
         className={
           classNames(
             styles,
@@ -202,11 +194,8 @@
           )
         }>
         <BreadcrumbItem
-<<<<<<< HEAD
+          key={key}
           ref={isCurrent ? currentRef : undefined}
-=======
-          key={key}
->>>>>>> 1d6bdd52
           isCurrent={isCurrent}
           isDisabled={isDisabled}
           onPress={onPress}
