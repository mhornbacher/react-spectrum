--- conflicted
+++ resolved
@@ -25,23 +25,6 @@
 
 export default meta;
 
-<<<<<<< HEAD
-const AvatarTemplate: Story<SpectrumAvatarProps> = (args) => (
-  <Avatar {...args} />
-);
-
-export const Default = AvatarTemplate.bind({});
-Default.args = {src: SRC_URL_1};
-Default.name = 'default';
-
-export const Disabled = AvatarTemplate.bind({});
-Disabled.args = {isDisabled: true, src: SRC_URL_1};
-Disabled.name = 'isDisabled';
-
-export const CustomSize = AvatarTemplate.bind({});
-CustomSize.args = {size: 'avatar-size-700', src: SRC_URL_2};
-CustomSize.name = 'with custom size';
-=======
 export const Default = {
   args: {src: SRC_URL_1},
   name: 'default'
@@ -55,5 +38,4 @@
 export const CustomSize = {
   args: {size: 'avatar-size-700', src: SRC_URL_2},
   name: 'with custom size'
-};
->>>>>>> d5282cf0
+};