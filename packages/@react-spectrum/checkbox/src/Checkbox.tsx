/*
 * Copyright 2020 Adobe. All rights reserved.
 * This file is licensed to you under the Apache License, Version 2.0 (the "License");
 * you may not use this file except in compliance with the License. You may obtain a copy
 * of the License at http://www.apache.org/licenses/LICENSE-2.0
 *
 * Unless required by applicable law or agreed to in writing, software distributed under
 * the License is distributed on an "AS IS" BASIS, WITHOUT WARRANTIES OR REPRESENTATIONS
 * OF ANY KIND, either express or implied. See the License for the specific language
 * governing permissions and limitations under the License.
 */

import {CheckboxGroupContext} from './context';
import CheckmarkSmall from '@spectrum-icons/ui/CheckmarkSmall';
import {classNames, useFocusableRef, usePressScale, useStyleProps} from '@react-spectrum/utils';
import DashSmall from '@spectrum-icons/ui/DashSmall';
import {FocusableRef} from '@react-types/shared';
import {FocusRing} from '@react-aria/focus';
import React, {forwardRef, useContext, useRef} from 'react';
import {SpectrumCheckboxProps} from '@react-types/checkbox';
import styles from '@adobe/spectrum-css-temp/components/checkbox/vars.css';
import {useCheckbox, useCheckboxGroupItem} from '@react-aria/checkbox';
import {useFormProps} from '@react-spectrum/form';
import {useHover} from '@react-aria/interactions';
import {useProviderProps} from '@react-spectrum/provider';
import {useToggleState} from '@react-stately/toggle';

function Checkbox(props: SpectrumCheckboxProps, ref: FocusableRef<HTMLLabelElement>) {
  let originalProps = props;
  props = useProviderProps(props);
  props = useFormProps(props);
  let {
    isIndeterminate = false,
    isEmphasized = false,
    autoFocus,
    children,
    ...otherProps
  } = props;
  let {styleProps} = useStyleProps(otherProps);

  let inputRef = useRef<HTMLInputElement>(null);
  let domRef = useFocusableRef(ref, inputRef);

  // Swap hooks depending on whether this checkbox is inside a CheckboxGroup.
  // This is a bit unorthodox. Typically, hooks cannot be called in a conditional,
  // but since the checkbox won't move in and out of a group, it should be safe.
  let groupState = useContext(CheckboxGroupContext);
<<<<<<< HEAD
  let {inputProps, isPressed} = groupState
=======
  let {inputProps, isInvalid, isDisabled} = groupState
>>>>>>> f9143723
    // eslint-disable-next-line react-hooks/rules-of-hooks
    ? useCheckboxGroupItem({
      ...props,
      // Value is optional for standalone checkboxes, but required for CheckboxGroup items;
      // it's passed explicitly here to avoid typescript error (requires ignore).
      // @ts-ignore
      value: props.value,
      // Only pass isRequired and validationState to react-aria if they came from
      // the props for this individual checkbox, and not from the group via context.
      isRequired: originalProps.isRequired,
      validationState: originalProps.validationState,
      isInvalid: originalProps.isInvalid
    }, groupState, inputRef)
    // eslint-disable-next-line react-hooks/rules-of-hooks
    : useCheckbox(props, useToggleState(props), inputRef);

  let {hoverProps, isHovered} = useHover({isDisabled});

  let markIcon = isIndeterminate
    ? <DashSmall UNSAFE_className={classNames(styles, 'spectrum-Checkbox-partialCheckmark')} />
    : <CheckmarkSmall UNSAFE_className={classNames(styles, 'spectrum-Checkbox-checkmark')} />;

  if (groupState) {
    for (let key of ['isSelected', 'defaultSelected', 'isEmphasized']) {
      if (originalProps[key] != null) {
        console.warn(`${key} is unsupported on individual <Checkbox> elements within a <CheckboxGroup>. Please apply these props to the group instead.`);
      }
    }
    if (props.value == null) {
      console.warn('A <Checkbox> element within a <CheckboxGroup> requires a `value` property.');
    }
  }

  let boxRef = useRef(null);
  usePressScale(boxRef, isPressed);

  return (
    <label
      {...styleProps}
      {...hoverProps}
      ref={domRef}
      className={
        classNames(
          styles,
          'spectrum-Checkbox',
          {
            'is-checked': inputProps.checked,
            'is-indeterminate': isIndeterminate,
            'spectrum-Checkbox--quiet': !isEmphasized,
            'is-invalid': isInvalid,
            'is-disabled': isDisabled,
            'is-hovered': isHovered
          },
          styleProps.className
        )
      }>
      <FocusRing focusRingClass={classNames(styles, 'focus-ring')} autoFocus={autoFocus}>
        <input
          {...inputProps}
          ref={inputRef}
          className={classNames(styles, 'spectrum-Checkbox-input')} />
      </FocusRing>
      <span className={classNames(styles, 'spectrum-Checkbox-box')} ref={boxRef}>{markIcon}</span>
      {children && (
        <span className={classNames(styles, 'spectrum-Checkbox-label')}>
          {children}
        </span>
      )}
    </label>
  );
}
/**
 * Checkboxes allow users to select multiple items from a list of individual items,
 * or to mark one individual item as selected.
 */
let _Checkbox = forwardRef(Checkbox);
export {_Checkbox as Checkbox};<|MERGE_RESOLUTION|>--- conflicted
+++ resolved
@@ -45,11 +45,7 @@
   // This is a bit unorthodox. Typically, hooks cannot be called in a conditional,
   // but since the checkbox won't move in and out of a group, it should be safe.
   let groupState = useContext(CheckboxGroupContext);
-<<<<<<< HEAD
-  let {inputProps, isPressed} = groupState
-=======
-  let {inputProps, isInvalid, isDisabled} = groupState
->>>>>>> f9143723
+  let {inputProps, isInvalid, isDisabled, isPressed} = groupState
     // eslint-disable-next-line react-hooks/rules-of-hooks
     ? useCheckboxGroupItem({
       ...props,
