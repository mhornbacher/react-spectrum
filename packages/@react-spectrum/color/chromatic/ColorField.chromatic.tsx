/*
 * Copyright 2020 Adobe. All rights reserved.
 * This file is licensed to you under the Apache License, Version 2.0 (the "License");
 * you may not use this file except in compliance with the License. You may obtain a copy
 * of the License at http://www.apache.org/licenses/LICENSE-2.0
 *
 * Unless required by applicable law or agreed to in writing, software distributed under
 * the License is distributed on an "AS IS" BASIS, WITHOUT WARRANTIES OR REPRESENTATIONS
 * OF ANY KIND, either express or implied. See the License for the specific language
 * governing permissions and limitations under the License.
 */

import {ColorField} from '../';
import {Content} from '@react-spectrum/view';
import {ContextualHelp} from '@react-spectrum/contextualhelp';
import {generatePowerset} from '@react-spectrum/story-utils';
import {Grid, repeat} from '@react-spectrum/layout';
import {Heading} from '@react-spectrum/text';
import {Meta, StoryFn} from '@storybook/react';
import React from 'react';
import {SpectrumColorFieldProps} from '@react-types/color';

// Ignore read only because it doesn't apply any distingishable visual features
let states = [
  {isQuiet: true},
  {isDisabled: true},
  {validationState: ['valid', 'invalid']},
  {isRequired: true},
  {necessityIndicator: 'label'},
  {contextualHelp: (
    <ContextualHelp>
      <Heading>What is a segment?</Heading>
      <Content>Segments identify who your visitors are, what devices and services they use, where they navigated from, and much more.</Content>
    </ContextualHelp>
  )}
];

let combinations = generatePowerset(states, v => v.validationState && v.contextualHelp);

function shortName(key, value) {
  let returnVal = '';
  switch (key) {
    case 'isQuiet':
      returnVal = 'quiet';
      break;
    case 'isDisabled':
      returnVal = 'disable';
      break;
    case 'validationState':
      returnVal = `vs ${value}`;
      break;
    case 'isRequired':
      returnVal = 'req';
      break;
    case 'necessityIndicator':
      returnVal = 'necInd=label';
      break;
  }
  return returnVal;
}

const meta: Meta = {
  title: 'ColorField',
  parameters: {
    chromaticProvider: {
      express: false
    }
  }
};

export default meta;

const Template: StoryFn<SpectrumColorFieldProps> = (args) => (
  <Grid columns={repeat(3, '1fr')} autoFlow="row" gap="size-200">
    {combinations.map(c => {
      let key = Object.keys(c).map(k => shortName(k, c[k])).join(' ');
      if (!key) {
        key = 'empty';
      }
      return <ColorField key={key} {...args} {...c} label={key} />;
    })}
  </Grid>
);

const TemplateSmall: StoryFn<SpectrumColorFieldProps> = (args) => (
  <Grid columns={repeat(2, '1fr')} autoFlow="row" gap="size-200">
    {combinations.map(c => {
      let key = Object.keys(c).map(k => shortName(k, c[k])).join(' ');
      if (!key) {
        key = 'empty';
      }
      return <ColorField key={key} {...args} {...c} label={key} />;
    })}
  </Grid>
);

const NoLabelTemplate: StoryFn<SpectrumColorFieldProps> = (args) => (
  <Grid columns={repeat(3, '1fr')} autoFlow="row" gap="size-300">
    {combinations.filter(combo => combo.isRequired == null && combo.necessityIndicator == null).map(c => {
      let key = Object.keys(c).map(k => shortName(k, c[k])).join(' ');
      if (!key) {
        key = 'empty';
      }
      return <ColorField key={key} {...args} {...c} label={undefined} />;
    })}
  </Grid>
);

<<<<<<< HEAD
export const PropDefaults = Template.bind({});
PropDefaults.name = 'default';
PropDefaults.args = {};

export const PropDefaultValue = Template.bind({});
PropDefaultValue.name = 'default value';
PropDefaultValue.args = {...PropDefaults.args, defaultValue: '#abcdef'};

export const PropPlaceholder = Template.bind({});
PropPlaceholder.name = 'placeholder';
PropPlaceholder.args = {...PropDefaults.args, placeholder: 'Enter a hex color'};

export const PropAriaLabelled = NoLabelTemplate.bind({});
PropAriaLabelled.name = 'aria-label';
PropAriaLabelled.args = {'aria-label': 'Label'};

export const PropLabelEnd = Template.bind({});
PropLabelEnd.name = 'label end';
PropLabelEnd.args = {...PropDefaults.args, labelAlign: 'end', defaultValue: '#abcdef'};

export const PropLabelSide = TemplateSmall.bind({});
PropLabelSide.name = 'label side';
PropLabelSide.args = {...PropDefaults.args, labelPosition: 'side', defaultValue: '#abcdef'};

export const PropCustomWidth = Template.bind({});
PropCustomWidth.name = 'custom width';
PropCustomWidth.args = {...PropDefaults.args, width: 'size-3000'};
=======
export const PropDefaults = {
  render: Template,
  name: 'default',
  args: {}
};

export const PropDefaultValue = {
  render: Template,
  name: 'default value',
  args: {...PropDefaults.args, defaultValue: '#abcdef'}
};

export const PropPlaceholder = {
  render: Template,
  name: 'placeholder',
  args: {...PropDefaults.args, placeholder: 'Enter a hex color'}
};

export const PropAriaLabelled = {
  render: NoLabelTemplate,
  name: 'aria-label',
  args: {'aria-label': 'Label'}
};

export const PropLabelEnd = {
  render: Template,
  name: 'label end',
  args: {...PropDefaults.args, labelAlign: 'end', defaultValue: '#abcdef'}
};

export const PropLabelSide = {
  render: TemplateSmall,
  name: 'label side',
  args: {...PropDefaults.args, labelPosition: 'side', defaultValue: '#abcdef'}
};

export const PropCustomWidth = {
  render: Template,
  name: 'custom width',
  args: {...PropDefaults.args, width: 'size-3000'}
};
>>>>>>> d5282cf0
<|MERGE_RESOLUTION|>--- conflicted
+++ resolved
@@ -106,35 +106,6 @@
   </Grid>
 );
 
-<<<<<<< HEAD
-export const PropDefaults = Template.bind({});
-PropDefaults.name = 'default';
-PropDefaults.args = {};
-
-export const PropDefaultValue = Template.bind({});
-PropDefaultValue.name = 'default value';
-PropDefaultValue.args = {...PropDefaults.args, defaultValue: '#abcdef'};
-
-export const PropPlaceholder = Template.bind({});
-PropPlaceholder.name = 'placeholder';
-PropPlaceholder.args = {...PropDefaults.args, placeholder: 'Enter a hex color'};
-
-export const PropAriaLabelled = NoLabelTemplate.bind({});
-PropAriaLabelled.name = 'aria-label';
-PropAriaLabelled.args = {'aria-label': 'Label'};
-
-export const PropLabelEnd = Template.bind({});
-PropLabelEnd.name = 'label end';
-PropLabelEnd.args = {...PropDefaults.args, labelAlign: 'end', defaultValue: '#abcdef'};
-
-export const PropLabelSide = TemplateSmall.bind({});
-PropLabelSide.name = 'label side';
-PropLabelSide.args = {...PropDefaults.args, labelPosition: 'side', defaultValue: '#abcdef'};
-
-export const PropCustomWidth = Template.bind({});
-PropCustomWidth.name = 'custom width';
-PropCustomWidth.args = {...PropDefaults.args, width: 'size-3000'};
-=======
 export const PropDefaults = {
   render: Template,
   name: 'default',
@@ -175,5 +146,4 @@
   render: Template,
   name: 'custom width',
   args: {...PropDefaults.args, width: 'size-3000'}
-};
->>>>>>> d5282cf0
+};