/*
 * Copyright 2021 Adobe. All rights reserved.
 * This file is licensed to you under the Apache License, Version 2.0 (the "License");
 * you may not use this file except in compliance with the License. You may obtain a copy
 * of the License at http://www.apache.org/licenses/LICENSE-2.0
 *
 * Unless required by applicable law or agreed to in writing, software distributed under
 * the License is distributed on an "AS IS" BASIS, WITHOUT WARRANTIES OR REPRESENTATIONS
 * OF ANY KIND, either express or implied. See the License for the specific language
 * governing permissions and limitations under the License.
 */
import {ComponentMeta, ComponentStoryObj} from '@storybook/react';
import {Flex} from '@react-spectrum/layout';
import {Radio, RadioGroup} from '@react-spectrum/radio';
import React, {useState} from 'react';
import {SpectrumTextFieldProps} from '@react-types/textfield';
<<<<<<< HEAD
import {storiesOf} from '@storybook/react';
import {TextArea, TextField} from '@react-spectrum/textfield';
=======
import {TextField} from '@react-spectrum/textfield';
>>>>>>> f4a887e6

type HelpTextStory = ComponentStoryObj<typeof TextField>;

const argTypes = {
  label: {
    control: 'text'
  },
  description: {
    control: 'text'
  },
  errorMessage: {
    control: 'text',
    defaultValue: 'Create a password with at least 8 characters.'
  },
  validationState: {
    control: 'radio',
    defaultValue: 'valid',
    options: ['invalid', 'valid', undefined]
  },
  isDisabled: {
    control: 'boolean',
    defaultValue: false
  },
  labelAlign: {
    control: 'radio',
    defaultValue: 'start',
    options: ['end', 'start']
  },
  labelPosition: {
    control: 'radio',
    defaultValue: 'top',
    options: ['side', 'top']
  },
  width: {
    control: 'radio',
    defaultValue: 'top',
    options: ['100px', '440px', 'var(--spectrum-global-dimension-top, var(--spectrum-alias-top))']
  }
};

export default {
  title: 'HelpText',
  component: TextField,
  args: {
    label: 'Password',
    description: 'Password must be at least 8 characters.'
  },
  argTypes: argTypes
} as ComponentMeta<typeof TextField>;

export let Default: HelpTextStory = {};

export let WithState: HelpTextStory = {
  args: {
    label: 'Empty field',
    description: 'This input is only valid when it\'s empty.',
    errorMessage: 'Remove input.'
  },
  argTypes: {validationState: {control: {disable: true}}},
  render: (props) => <TextFieldWithValidationState {...props} />
};

export let AriaLabel: HelpTextStory = {
  args: {
    label: null,
    'aria-label': 'Password'
  },
  argTypes: {
    label: {
      control: {disable: true}
    },
    'aria-label': {
      control: 'text'
    }
<<<<<<< HEAD
  )
  .add(
    'description, validationState: valid',
    () => render({
      label: 'Nickname',
      description: 'Enter your nickname, or leave blank if you don\'t have one.',
      validationState: 'valid'
    })
  )
  .add(
    'description and error message, validationState: valid',
    () => render({
      label: 'Valid field',
      description: 'The error message will never render because validationState is "valid".',
      errorMessage: 'Uninformative error message', // Won't render
      validationState: 'valid'
    })
  )
  .add(
    'disabled',
    () => render({description: 'Password must be at least 8 characters.', isDisabled: true})
  )
  .add(
    'labelAlign: end',
    () => render({
      description: 'Password must be at least 8 characters.',
      labelAlign: 'end'
    })
  )
  .add(
    'labelPosition: side',
    () => render({
      description: 'Password must be at least 8 characters.',
      labelPosition: 'side'
    })
  )
  .add(
    'labelAlign: end, labelPosition: side',
    () => render({
      description: 'Password must be at least 8 characters.',
      labelAlign: 'end',
      labelPosition: 'side'
    })
  )
  .add(
    'no visible label',
    () => render({
      label: null,
      'aria-label': 'Password',
      description: 'Password must be at least 8 characters.'
    })
  )
  .add(
    'no visible label, labelPosition: side',
    () => render({
      label: null,
      'aria-label': 'Password',
      description: 'Password must be at least 8 characters.',
      labelPosition: 'side'
    })
  )
  .add(
    'custom width',
    () => render({
      label: 'Password',
      description: 'Password must be at least 8 characters.',
      width: '100px'
    })
  )
  .add(
    'custom width, labelPosition: side',
    () => render({
      label: 'Password',
      description: 'Password must be at least 8 characters.',
      width: '440px',
      labelPosition: 'side'
    })
  )
  .add(
    'custom height size-2000, maxHeight 400px, labelPosition: side',
    () => {
      let [value, setValue] = useState('');
      return (
        <TextArea
          labelPosition="side"
          label="Empty field"
          height="size-2000"
          maxHeight="400px"
          description="This input is only valid when it's empty."
          errorMessage="Remove input."
          value={value}
          onChange={setValue}
          validationState={value.length ? 'invalid' : undefined} />
      );
    }
  )
  .add(
    'description and custom description',
    () => renderCustomDescription({description: 'Password must be at least 8 characters.'})
  )
  .add(
    'container with text alignment set',
    () => (
      <Flex direction="column" gap="size-200" UNSAFE_style={{textAlign: 'center'}}>
        <TextField label="Password" description="Enter a single digit number." />
        <TextField label="Password 2" errorMessage="Create a password with at least 8 characters." validationState="invalid" />
      </Flex>
    )
  );
=======
  }
};
>>>>>>> f4a887e6

export const DescriptionAndCustomDescription = {
  args: {
    customDescription: 'Custom description.',
    'aria-describedby': 'custom-description'
  },
  argTypes: {
    customDescription: {
      control: 'text'
    },
    'aria-describedby': {control: {disable: true}}
  },
  decorators: [(Story, Context) => (
    <Flex direction="column" gap="size-125">
      <Story />
      <p id={Context.args['aria-describedby']}>{Context.args.customDescription}</p>
    </Flex>
  )]
};

function TextFieldWithValidationState(props: SpectrumTextFieldProps) {
  let [value, setValue] = useState('');
  let [valid, setValid] = useState(undefined);

  return (
    <Flex
      direction="column"
      gap="size-200">
      <TextField
        {...props}
        value={value}
        onChange={setValue}
        validationState={value.length ? 'invalid' : valid} />
      <RadioGroup
        label="Valid State"
        value={valid ? valid : ''}
        onChange={setValid}>
        <Radio value="valid">Valid</Radio>
        <Radio value="">undefined</Radio>
      </RadioGroup>
    </Flex>
  );
}<|MERGE_RESOLUTION|>--- conflicted
+++ resolved
@@ -14,12 +14,7 @@
 import {Radio, RadioGroup} from '@react-spectrum/radio';
 import React, {useState} from 'react';
 import {SpectrumTextFieldProps} from '@react-types/textfield';
-<<<<<<< HEAD
-import {storiesOf} from '@storybook/react';
-import {TextArea, TextField} from '@react-spectrum/textfield';
-=======
 import {TextField} from '@react-spectrum/textfield';
->>>>>>> f4a887e6
 
 type HelpTextStory = ComponentStoryObj<typeof TextField>;
 
@@ -94,120 +89,8 @@
     'aria-label': {
       control: 'text'
     }
-<<<<<<< HEAD
-  )
-  .add(
-    'description, validationState: valid',
-    () => render({
-      label: 'Nickname',
-      description: 'Enter your nickname, or leave blank if you don\'t have one.',
-      validationState: 'valid'
-    })
-  )
-  .add(
-    'description and error message, validationState: valid',
-    () => render({
-      label: 'Valid field',
-      description: 'The error message will never render because validationState is "valid".',
-      errorMessage: 'Uninformative error message', // Won't render
-      validationState: 'valid'
-    })
-  )
-  .add(
-    'disabled',
-    () => render({description: 'Password must be at least 8 characters.', isDisabled: true})
-  )
-  .add(
-    'labelAlign: end',
-    () => render({
-      description: 'Password must be at least 8 characters.',
-      labelAlign: 'end'
-    })
-  )
-  .add(
-    'labelPosition: side',
-    () => render({
-      description: 'Password must be at least 8 characters.',
-      labelPosition: 'side'
-    })
-  )
-  .add(
-    'labelAlign: end, labelPosition: side',
-    () => render({
-      description: 'Password must be at least 8 characters.',
-      labelAlign: 'end',
-      labelPosition: 'side'
-    })
-  )
-  .add(
-    'no visible label',
-    () => render({
-      label: null,
-      'aria-label': 'Password',
-      description: 'Password must be at least 8 characters.'
-    })
-  )
-  .add(
-    'no visible label, labelPosition: side',
-    () => render({
-      label: null,
-      'aria-label': 'Password',
-      description: 'Password must be at least 8 characters.',
-      labelPosition: 'side'
-    })
-  )
-  .add(
-    'custom width',
-    () => render({
-      label: 'Password',
-      description: 'Password must be at least 8 characters.',
-      width: '100px'
-    })
-  )
-  .add(
-    'custom width, labelPosition: side',
-    () => render({
-      label: 'Password',
-      description: 'Password must be at least 8 characters.',
-      width: '440px',
-      labelPosition: 'side'
-    })
-  )
-  .add(
-    'custom height size-2000, maxHeight 400px, labelPosition: side',
-    () => {
-      let [value, setValue] = useState('');
-      return (
-        <TextArea
-          labelPosition="side"
-          label="Empty field"
-          height="size-2000"
-          maxHeight="400px"
-          description="This input is only valid when it's empty."
-          errorMessage="Remove input."
-          value={value}
-          onChange={setValue}
-          validationState={value.length ? 'invalid' : undefined} />
-      );
-    }
-  )
-  .add(
-    'description and custom description',
-    () => renderCustomDescription({description: 'Password must be at least 8 characters.'})
-  )
-  .add(
-    'container with text alignment set',
-    () => (
-      <Flex direction="column" gap="size-200" UNSAFE_style={{textAlign: 'center'}}>
-        <TextField label="Password" description="Enter a single digit number." />
-        <TextField label="Password 2" errorMessage="Create a password with at least 8 characters." validationState="invalid" />
-      </Flex>
-    )
-  );
-=======
   }
 };
->>>>>>> f4a887e6
 
 export const DescriptionAndCustomDescription = {
   args: {
