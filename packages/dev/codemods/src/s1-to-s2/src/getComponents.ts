import {parse} from '@babel/parser';
const path = require('path');
import {readFileSync} from 'fs';
import traverse from '@babel/traverse';

// These are exported but there are no codemods written for them yet.
// Don't replace imports yet.
const skipped = new Set([
  'Accordion',
  'Card',
<<<<<<< HEAD
  'CardView'
=======
  'CardView',
  'TableView',
  'TableHeader',
  'Column',
  'TableBody',
  'Row',
  'Cell',
  'ActionBar'
>>>>>>> 50c7ada5
]);

export function getComponents(): Set<string> {
  // Determine list of available components in S2 from index.ts
  let availableComponents = new Set<string>();
  const packagePath = require.resolve('@react-spectrum/s2');
  const indexPath = path.join(path.dirname(packagePath), process.env.NODE_ENV === 'test' ? 'src/index.ts' : '../src/index.ts');
  let index = parse(readFileSync(indexPath, 'utf8'), {sourceType: 'module', plugins: ['typescript']});
  traverse(index, {
    ExportNamedDeclaration(path) {
      if (path.node.exportKind === 'value') {
        for (let specifier of path.node.specifiers) {
          let name = specifier.exported.type === 'Identifier' ? specifier.exported.name : specifier.exported.value;
          if (!skipped.has(name)) {
            availableComponents.add(name);
          }
        }
      }
    }
  });

  return availableComponents;
}<|MERGE_RESOLUTION|>--- conflicted
+++ resolved
@@ -8,18 +8,8 @@
 const skipped = new Set([
   'Accordion',
   'Card',
-<<<<<<< HEAD
-  'CardView'
-=======
   'CardView',
-  'TableView',
-  'TableHeader',
-  'Column',
-  'TableBody',
-  'Row',
-  'Cell',
   'ActionBar'
->>>>>>> 50c7ada5
 ]);
 
 export function getComponents(): Set<string> {
