{
  "name": "parcel-transformer-mdx-docs",
  "version": "1.0.0",
  "private": true,
  "main": "MDXTransformer.js",
  "engines": {
    "parcel": "2.0.0-dev.1599"
  },
  "dependencies": {
    "@mdx-js/mdx": "next",
<<<<<<< HEAD
    "@mdx-js/react": "patch:@mdx-js/react@npm%3A2.0.0-rc.2#~/.yarn/patches/@mdx-js-react-npm-2.0.0-rc.2-c2f79f46aa.patch",
=======
    "@mdx-js/react": "next",
    "@parcel/core": "2.0.0-dev.1599",
>>>>>>> 09dc3c0a
    "@parcel/plugin": "2.0.0-dev.1601",
    "dprint-node": "^1.0.7",
    "js-yaml": "^3.13.1",
    "mdast-util-toc": "^6.1.0",
    "react": "^16.8.0 || ^17.0.0-rc.1 || ^18.0.0 || ^19.0.0",
    "remark-frontmatter": "^4.0.1",
    "remark-slug": "^7.0.1",
    "tree-sitter-highlight": "^1.0.1",
    "unist-util-flatmap": "^1.0.0",
    "unist-util-visit": "^4.0.0"
  }
}<|MERGE_RESOLUTION|>--- conflicted
+++ resolved
@@ -8,12 +8,8 @@
   },
   "dependencies": {
     "@mdx-js/mdx": "next",
-<<<<<<< HEAD
     "@mdx-js/react": "patch:@mdx-js/react@npm%3A2.0.0-rc.2#~/.yarn/patches/@mdx-js-react-npm-2.0.0-rc.2-c2f79f46aa.patch",
-=======
-    "@mdx-js/react": "next",
     "@parcel/core": "2.0.0-dev.1599",
->>>>>>> 09dc3c0a
     "@parcel/plugin": "2.0.0-dev.1601",
     "dprint-node": "^1.0.7",
     "js-yaml": "^3.13.1",
