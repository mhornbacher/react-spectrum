--- conflicted
+++ resolved
@@ -420,17 +420,10 @@
         let contents = categories.filter(c => section.pages[c]?.length).map(key => {
           const headingId = `${section.title ? section.title.toLowerCase() + '-' : ''}${key.trim().toLowerCase().replace(/\s+/g, '-')}-heading`;
           return (
-<<<<<<< HEAD
             <>
               <h3 className={sideNavStyles['spectrum-SideNav-heading']} id={headingId}>{key}</h3>
               <ul className={sideNavStyles['spectrum-SideNav']} aria-labelledby={headingId}>
                 {section.pages[key].sort((a, b) => (a.order || 0) < (b.order || 0) || a.title < b.title ? -1 : 1).map(p => <SideNavItem {...p} />)}
-=======
-            <li key={headingId} className={sideNavStyles['spectrum-SideNav-item']}>
-              <h3 className={sideNavStyles['spectrum-SideNav-heading']} id={headingId}>{key}</h3>
-              <ul className={sideNavStyles['spectrum-SideNav']} aria-labelledby={headingId}>
-                {pageMap[key].sort((a, b) => (a.order || 0) < (b.order || 0) || a.title < b.title ? -1 : 1).map(p => <SideNavItem key={p.title} {...p} />)}
->>>>>>> 0f953cac
               </ul>
             </>
           );
