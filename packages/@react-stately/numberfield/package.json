{
  "name": "@react-stately/numberfield",
  "version": "3.9.8",
  "description": "Spectrum UI components in React",
  "license": "Apache-2.0",
  "main": "dist/main.js",
  "module": "dist/module.js",
  "exports": {
    "types": "./dist/types.d.ts",
    "import": "./dist/import.mjs",
    "require": "./dist/main.js"
  },
  "types": "dist/types.d.ts",
  "source": "src/index.ts",
  "files": [
    "dist",
    "src"
  ],
  "sideEffects": false,
  "repository": {
    "type": "git",
    "url": "https://github.com/adobe/react-spectrum"
  },
  "dependencies": {
<<<<<<< HEAD
    "@internationalized/number": "^3.5.4",
    "@react-aria/live-announcer": "^3.4.0",
    "@react-stately/form": "^3.0.6",
    "@react-stately/utils": "^3.10.4",
    "@react-types/numberfield": "^3.8.6",
=======
    "@internationalized/number": "^3.6.0",
    "@react-stately/form": "^3.1.0",
    "@react-stately/utils": "^3.10.5",
    "@react-types/numberfield": "^3.8.7",
>>>>>>> e94e3643
    "@swc/helpers": "^0.5.0"
  },
  "peerDependencies": {
    "react": "^16.8.0 || ^17.0.0-rc.1 || ^18.0.0 || ^19.0.0-rc.1"
  },
  "publishConfig": {
    "access": "public"
  }
}<|MERGE_RESOLUTION|>--- conflicted
+++ resolved
@@ -22,18 +22,11 @@
     "url": "https://github.com/adobe/react-spectrum"
   },
   "dependencies": {
-<<<<<<< HEAD
-    "@internationalized/number": "^3.5.4",
-    "@react-aria/live-announcer": "^3.4.0",
-    "@react-stately/form": "^3.0.6",
-    "@react-stately/utils": "^3.10.4",
-    "@react-types/numberfield": "^3.8.6",
-=======
     "@internationalized/number": "^3.6.0",
+    "@react-aria/live-announcer": "^3.4.1",
     "@react-stately/form": "^3.1.0",
     "@react-stately/utils": "^3.10.5",
     "@react-types/numberfield": "^3.8.7",
->>>>>>> e94e3643
     "@swc/helpers": "^0.5.0"
   },
   "peerDependencies": {
