/*
 * Copyright 2022 Adobe. All rights reserved.
 * This file is licensed to you under the Apache License, Version 2.0 (the "License");
 * you may not use this file except in compliance with the License. You may obtain a copy
 * of the License at http://www.apache.org/licenses/LICENSE-2.0
 *
 * Unless required by applicable law or agreed to in writing, software distributed under
 * the License is distributed on an "AS IS" BASIS, WITHOUT WARRANTIES OR REPRESENTATIONS
 * OF ANY KIND, either express or implied. See the License for the specific language
 * governing permissions and limitations under the License.
 */

import {action} from '@storybook/addon-actions';
import {Autocomplete, Button, Header, Input, Keyboard, Label, Menu, MenuTrigger, Popover, Section, Separator, Text} from 'react-aria-components';
import {MyMenuItem} from './utils';
import React from 'react';
import styles from '../example/index.css';
import {useAsyncList} from 'react-stately';
import {useFilter} from 'react-aria';

export default {
  title: 'React Aria Components',
  argTypes: {
    onAction: {
      table: {
        disable: true
      }
    },
    isDisabled: {
      control: 'boolean'
    },
    isReadOnly: {
      control: 'boolean'
    }
  },
  args: {
    onAction: action('onAction')
  }
};

export const AutocompleteExample = {
  render: ({onAction, isDisabled, isReadOnly}) => {
    return (
      <Autocomplete isReadOnly={isReadOnly} isDisabled={isDisabled} defaultInputValue="Ba" name="autocomplete-example" data-testid="autocomplete-example">
        {/* TODO: would the expectation be that a user would render a Group here? Or maybe we could add a wrapper element provided by Autocomplete automatically? */}
        <div>
          <Label style={{display: 'block'}}>Test</Label>
          <Input />
          <Text style={{display: 'block'}} slot="description">Please select an option below.</Text>
          <Menu className={styles.menu} onAction={onAction}>
            <Section className={styles.group} aria-label={'Section 1'}>
              <MyMenuItem>Foo</MyMenuItem>
              <MyMenuItem>Bar</MyMenuItem>
              <MyMenuItem>Baz</MyMenuItem>
              <MyMenuItem href="http://google.com">Google</MyMenuItem>
            </Section>
            <Separator style={{borderTop: '1px solid gray', margin: '2px 5px'}} />
            <Section className={styles.group}>
              <Header style={{fontSize: '1.2em'}}>Section 2</Header>
              <MyMenuItem textValue="Copy">
                <Text slot="label">Copy</Text>
                <Text slot="description">Description</Text>
                <Keyboard>⌘C</Keyboard>
              </MyMenuItem>
              <MyMenuItem textValue="Cut">
                <Text slot="label">Cut</Text>
                <Text slot="description">Description</Text>
                <Keyboard>⌘X</Keyboard>
              </MyMenuItem>
              <MyMenuItem textValue="Paste">
                <Text slot="label">Paste</Text>
                <Text slot="description">Description</Text>
                <Keyboard>⌘V</Keyboard>
              </MyMenuItem>
            </Section>
          </Menu>
        </div>
      </Autocomplete>
    );
  },
  name: 'Autocomplete complex static'
};
interface AutocompleteItem {
  id: string,
  name: string
}

let items: AutocompleteItem[] = [{id: '1', name: 'Foo'}, {id: '2', name: 'Bar'}, {id: '3', name: 'Baz'}];

export const AutocompleteMenuDynamic = {
  render: ({onAction, isDisabled, isReadOnly}) => {
    return (
      <Autocomplete isReadOnly={isReadOnly} isDisabled={isDisabled}>
        <div>
          <Label style={{display: 'block'}}>Test</Label>
          <Input />
          <Text style={{display: 'block'}} slot="description">Please select an option below.</Text>
          <Menu className={styles.menu} items={items} onAction={onAction}>
            {item => <MyMenuItem id={item.id}>{item.name}</MyMenuItem>}
          </Menu>
        </div>
      </Autocomplete>
    );
  },
  name: 'Autocomplete, dynamic menu'
};

export const AutocompleteRenderPropsIsDisabled = {
  render: ({onAction, isDisabled, isReadOnly}) => {
    return (
      <Autocomplete isReadOnly={isReadOnly} isDisabled={isDisabled}>
        {({isDisabled}) => (
          <div>
            <Label style={{display: 'block'}}>Test</Label>
            <Input />
            <Text style={{display: 'block'}} slot="description">Please select an option below.</Text>
            <Menu className={styles.menu} items={isDisabled ? [] : items} onAction={onAction}>
              {item => <MyMenuItem id={item.id}>{item.name}</MyMenuItem>}
            </Menu>
          </div>
        )}
      </Autocomplete>
    );
  },
  name: 'Autocomplete, render props, custom menu isDisabled behavior'
};

export const AutocompleteOnActionOnMenuItems = {
  render: ({isDisabled, isReadOnly}) => {
    return (
      <Autocomplete isDisabled={isDisabled} isReadOnly={isReadOnly}>
        <div>
          <Label style={{display: 'block'}}>Test</Label>
          <Input />
          <Text style={{display: 'block'}} slot="description">Please select an option below.</Text>
          <Menu className={styles.menu}>
            <MyMenuItem onAction={action('Foo action')}>Foo</MyMenuItem>
            <MyMenuItem onAction={action('Bar action')}>Bar</MyMenuItem>
            <MyMenuItem onAction={action('Baz action')}>Baz</MyMenuItem>
          </Menu>
        </div>
      </Autocomplete>
    );
  },
  name: 'Autocomplete, onAction on menu items'
};

const AsyncExample = ({onAction, isDisabled, isReadOnly}) => {
  let list = useAsyncList<AutocompleteItem>({
    async load({filterText}) {
      let json = await new Promise(resolve => {
        setTimeout(() => {
          resolve(filterText ? items.filter(item => {
            let name = item.name.toLowerCase();
            for (let filterChar of filterText.toLowerCase()) {
              if (!name.includes(filterChar)) {
                return false;
              }
              name = name.replace(filterChar, '');
            }
            return true;
          }) : items);
        }, 300);
      }) as AutocompleteItem[];

      return {
        items: json
      };
    }
  });

  return (
    <Autocomplete isDisabled={isDisabled} isReadOnly={isReadOnly} inputValue={list.filterText} onInputChange={list.setFilterText}>
      <div>
        <Label style={{display: 'block'}}>Test</Label>
        <Input />
        <Text style={{display: 'block'}} slot="description">Please select an option below.</Text>
        <Menu<AutocompleteItem>
          items={items}
          className={styles.menu}
          onAction={onAction}>
          {item => <MyMenuItem>{item.name}</MyMenuItem>}
        </Menu>
      </div>
    </Autocomplete>
  );
};

export const AutocompleteAsyncLoadingExample = {
  render: (args) => {
    return <AsyncExample {...args} />;
  },
  name: 'Autocomplete, useAsync level filtering'
};


const CaseSensitiveFilter = ({onAction, isDisabled, isReadOnly}) => {
  let {contains} = useFilter({
    sensitivity: 'case'
  });
  let defaultFilter = (itemText, input) => contains(itemText, input);
  return (
    <Autocomplete isDisabled={isDisabled} isReadOnly={isReadOnly} defaultFilter={defaultFilter}>
      <div>
        <Label style={{display: 'block'}}>Test</Label>
        <Input />
        <Text style={{display: 'block'}} slot="description">Please select an option below.</Text>
        <Menu className={styles.menu} items={items} onAction={onAction}>
          {item => <MyMenuItem id={item.id}>{item.name}</MyMenuItem>}
        </Menu>
      </div>
    </Autocomplete>
  );
};

export const AutocompleteCaseSensitive = {
  render: (args) => {
    return <CaseSensitiveFilter {...args} />;
  },
  name: 'Autocomplete, case sensitive filter'
};

<<<<<<< HEAD
// TODO: make it close when selecting an option
=======
// TODO: how would we handle this for a DialogTrigger? I guess we could automatically grab the overlaytrigger state from context and send a onAction that gets chained by the one provided
// to Menu
>>>>>>> e15d9992
export const AutocompleteInPopover = {
  render: ({onAction, isDisabled, isReadOnly}) => {
    return (
      <MenuTrigger>
        <Button>
          Open popover
        </Button>
        <Popover
          placement="bottom start"
          style={{
            background: 'Canvas',
            color: 'CanvasText',
            border: '1px solid gray',
            padding: 20
          }}>
          <Autocomplete isReadOnly={isReadOnly} isDisabled={isDisabled}>
            <div>
              <Label style={{display: 'block'}}>Test</Label>
              <Input autoFocus />
              <Text style={{display: 'block'}} slot="description">Please select an option below.</Text>
              <Menu className={styles.menu} items={items} onAction={onAction}>
                {item => <MyMenuItem id={item.id}>{item.name}</MyMenuItem>}
              </Menu>
            </div>
          </Autocomplete>
        </Popover>
      </MenuTrigger>

    );
  },
  name: 'Autocomplete in popover'
};<|MERGE_RESOLUTION|>--- conflicted
+++ resolved
@@ -220,12 +220,8 @@
   name: 'Autocomplete, case sensitive filter'
 };
 
-<<<<<<< HEAD
-// TODO: make it close when selecting an option
-=======
 // TODO: how would we handle this for a DialogTrigger? I guess we could automatically grab the overlaytrigger state from context and send a onAction that gets chained by the one provided
 // to Menu
->>>>>>> e15d9992
 export const AutocompleteInPopover = {
   render: ({onAction, isDisabled, isReadOnly}) => {
     return (
